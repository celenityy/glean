# This Source Code Form is subject to the terms of the Mozilla Public
# License, v. 2.0. If a copy of the MPL was not distributed with this
# file, You can obtain one at http://mozilla.org/MPL/2.0/.

"""The setup script."""

# setuptools must be imported first
from setuptools import setup, Distribution, find_packages
from setuptools.command.install import install

from distutils.command.build import build as _build
import os
import re
import shutil
import subprocess
import sys

import wheel.bdist_wheel


# Workaround for the system-installed setuptools on macOS. That version wants
# to write bytecode files to locations that violate the sandbox, with this
# message:
#
#   The package setup script has attempted to modify files on your system
#   that are not within the EasyInstall build area, and has been aborted.
#
#   This package cannot be safely installed by EasyInstall, and may not
#   support alternate installation locations even if you run its setup
#   script by hand.  Please inform the package's author and the EasyInstall
#   maintainers to find out if a fix or workaround is available.
#
# See https://bugzilla.mozilla.org/1679370
sys.dont_write_bytecode = True


platform = sys.platform

if os.environ.get("GLEAN_PYTHON_MINGW_I686_BUILD"):
    mingw_arch = "i686"
elif os.environ.get("GLEAN_PYTHON_MINGW_X86_64_BUILD"):
    mingw_arch = "x86_64"
else:
    mingw_arch = None

if mingw_arch is not None:
    platform = "windows"

if sys.version_info < (3, 6):
    print("glean requires at least Python 3.6", file=sys.stderr)
    sys.exit(1)

from pathlib import Path  # noqa

# Path to the directory containing this file
PYTHON_ROOT = Path(__file__).parent.absolute()

# Relative path to this directory from cwd.
FROM_TOP = PYTHON_ROOT.relative_to(Path.cwd())

# Path to the root of the git checkout
SRC_ROOT = PYTHON_ROOT.parents[1]

with (SRC_ROOT / "README.md").open() as readme_file:
    readme = readme_file.read()

with (SRC_ROOT / "CHANGELOG.md").open() as history_file:
    history = history_file.read()

# glean version. Automatically updated by the bin/prepare_release.sh script
<<<<<<< HEAD
version = "33.10.2"
=======
version = "33.10.3"
>>>>>>> ec55bb4f

requirements = [
    "cffi>=1",
    "glean_parser==1.29.0",
    "iso8601>=0.1.10; python_version<='3.6'",
]

setup_requirements = ["cffi>=1.0.0"]

# The environment variable `GLEAN_BUILD_VARIANT` can be set to `debug` or `release`
buildvariant = os.environ.get("GLEAN_BUILD_VARIANT", "debug")

if mingw_arch == "i686":
    shared_object_build_dir = SRC_ROOT / "target" / "i686-pc-windows-gnu"
elif mingw_arch == "x86_64":
    shared_object_build_dir = SRC_ROOT / "target" / "x86_64-pc-windows-gnu"
else:
    shared_object_build_dir = SRC_ROOT / "target"


if platform == "darwin":
    shared_object = "libglean_ffi.dylib"
elif platform.startswith("win"):
    # `platform` can be both "windows" (if running within MinGW) or "win32"
    # if running in a standard Python environment. Account for both.
    shared_object = "glean_ffi.dll"
else:
    # Anything else must be an ELF platform - Linux, *BSD, Solaris/illumos
    shared_object = "libglean_ffi.so"


class BinaryDistribution(Distribution):
    def is_pure(self):
        return False

    def has_ext_modules(self):
        return True


# The logic for specifying wheel tags in setuptools/wheel is very complex, hard
# to override, and is really meant for extensions that are compiled against
# libpython.so, not this case where we have a fairly portable Rust-compiled
# binary that should work across a number of Python versions. Therefore, we
# just skip all of its logic be overriding the `get_tag` method with something
# simple that only handles the cases we need.
class bdist_wheel(wheel.bdist_wheel.bdist_wheel):
    def get_tag(self):
        if platform == "linux":
            return ("cp36", "abi3", "linux_x86_64")
        elif platform == "darwin":
            return ("cp36", "abi3", "macosx_10_7_x86_64")
        elif platform == "windows":
            if mingw_arch == "i686":
                return ("py3", "none", "win32")
            elif mingw_arch == "x86_64":
                return ("py3", "none", "win_amd64")
            else:
                raise ValueError("Unsupported Windows platform")
        else:
            # Keep local wheel build on BSD/etc. working
            return super().get_tag()


class InstallPlatlib(install):
    def finalize_options(self):
        install.finalize_options(self)
        if self.distribution.has_ext_modules():
            self.install_lib = self.install_platlib


def get_rustc_config():
    """
    Get the rustc configuration values from `rustc --print cfg`, parsed into a
    dictionary.
    """
    regex = re.compile(r"(?P<key>[^=]+)(=\"(?P<value>\S+?)\")?")

    output = subprocess.check_output(["rustc", "--print", "cfg"]).decode("utf-8")

    data = {}
    for line in output.splitlines():
        match = regex.match(line)
        if match:
            d = match.groupdict()
            data[d["key"]] = d["value"]

    return data


class build(_build):
    def run(self):
        try:
            # Use `check_output` to suppress output
            subprocess.check_output(["cargo"])
        except subprocess.CalledProcessError:
            print("Install Rust and Cargo through Rustup: https://rustup.rs/.")
            print(
                "Need help installing the glean_sdk? https://github.com/mozilla/glean/#contact"
            )
            sys.exit(1)

        env = os.environ.copy()
        config = get_rustc_config()

        # For `musl`-based targets (e.g. Alpine Linux), we need to set a flag
        # to produce a shared object Python extension.
        if config.get("target_env") == "musl":
            env["RUSTFLAGS"] = (
                env.get("RUSTFLAGS", "") + " -C target-feature=-crt-static"
            )

        command = ["cargo", "build", "--package", "glean-ffi"]
        if buildvariant != "debug":
            command.append(f"--{buildvariant}")

        subprocess.run(command, cwd=SRC_ROOT, env=env)
        shutil.copyfile(
            shared_object_build_dir / buildvariant / shared_object,
            PYTHON_ROOT / "glean" / shared_object,
        )

        shutil.copyfile(
            PYTHON_ROOT.parent / "metrics.yaml", PYTHON_ROOT / "glean" / "metrics.yaml"
        )
        shutil.copyfile(
            PYTHON_ROOT.parent / "pings.yaml", PYTHON_ROOT / "glean" / "pings.yaml"
        )

        return _build.run(self)


setup(
    author="The Glean Team",
    author_email="glean-team@mozilla.com",
    classifiers=[
        "Intended Audience :: Developers",
        "Natural Language :: English",
        "Programming Language :: Python :: 3",
        "Programming Language :: Python :: 3.6",
        "Programming Language :: Python :: 3.7",
        "Programming Language :: Python :: 3.8",
        "Programming Language :: Python :: 3.9",
    ],
    description="Mozilla's Glean Telemetry SDK: The Machine that Goes 'Ping!'",
    install_requires=requirements,
    long_description=readme + "\n\n" + history,
    long_description_content_type="text/markdown",
    include_package_data=True,
    keywords="glean",
    name="glean-sdk",
    version=version,
    packages=[
        "glean",
        "glean._subprocess",
        "glean.metrics",
        "glean.net",
        "glean.testing",
    ],
    package_dir={
        "glean": FROM_TOP / "glean",
        "glean._subprocess": FROM_TOP / "glean" / "_subprocess",
        "glean.metrics": FROM_TOP / "glean" / "metrics",
        "glean.net": FROM_TOP / "glean" / "net",
        "glean.testing": FROM_TOP / "glean" / "testing",
    },
    setup_requires=setup_requirements,
    cffi_modules=[str(PYTHON_ROOT / "ffi_build.py:ffibuilder")],
    url="https://github.com/mozilla/glean",
    zip_safe=False,
    package_data={"glean": [shared_object, "metrics.yaml", "pings.yaml"]},
    distclass=BinaryDistribution,
    cmdclass={"install": InstallPlatlib, "bdist_wheel": bdist_wheel, "build": build},
)<|MERGE_RESOLUTION|>--- conflicted
+++ resolved
@@ -68,11 +68,7 @@
     history = history_file.read()
 
 # glean version. Automatically updated by the bin/prepare_release.sh script
-<<<<<<< HEAD
-version = "33.10.2"
-=======
 version = "33.10.3"
->>>>>>> ec55bb4f
 
 requirements = [
     "cffi>=1",
