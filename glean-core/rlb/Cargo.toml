[package]
name = "glean"
<<<<<<< HEAD
version = "58.0.0"
=======
version = "58.1.0"
>>>>>>> 9cff9abe
authors = ["Jan-Erik Rediger <jrediger@mozilla.com>", "The Glean Team <glean-team@mozilla.com>"]
description = "Glean SDK Rust language bindings"
repository = "https://github.com/mozilla/glean"
readme = "README.md"
license = "MPL-2.0"
edition = "2021"
keywords = ["telemetry", "glean"]
include = [
  "/README.md",
  "/LICENSE",
  "/src",
  "/tests",
  "/Cargo.toml",
]
rust-version = "1.66"

[badges]
circle-ci = { repository = "mozilla/glean", branch = "main" }
maintenance = { status = "actively-developed" }

[dependencies.glean-core]
path = ".."
<<<<<<< HEAD
version = "58.0.0"
=======
version = "58.1.0"
>>>>>>> 9cff9abe

[dependencies]
inherent = "1"
log = "0.4.8"
once_cell = "1.18.0"
whatsys = "0.3.0"

[dev-dependencies]
crossbeam-channel = "0.5"
env_logger = { version = "0.10.0", default-features = false, features = ["humantime"] }
flate2 = "1.0.19"
jsonschema-valid = "0.5.0"
libc = "0.2"
serde_json = "1.0.44"
tempfile = "3.1.0"

[features]
preinit_million_queue = ["glean-core/preinit_million_queue"]<|MERGE_RESOLUTION|>--- conflicted
+++ resolved
@@ -1,10 +1,6 @@
 [package]
 name = "glean"
-<<<<<<< HEAD
-version = "58.0.0"
-=======
 version = "58.1.0"
->>>>>>> 9cff9abe
 authors = ["Jan-Erik Rediger <jrediger@mozilla.com>", "The Glean Team <glean-team@mozilla.com>"]
 description = "Glean SDK Rust language bindings"
 repository = "https://github.com/mozilla/glean"
@@ -27,11 +23,7 @@
 
 [dependencies.glean-core]
 path = ".."
-<<<<<<< HEAD
-version = "58.0.0"
-=======
 version = "58.1.0"
->>>>>>> 9cff9abe
 
 [dependencies]
 inherent = "1"
