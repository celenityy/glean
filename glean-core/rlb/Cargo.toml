--- conflicted
+++ resolved
@@ -1,10 +1,6 @@
 [package]
 name = "glean"
-<<<<<<< HEAD
-version = "55.0.0"
-=======
 version = "56.0.0"
->>>>>>> 01c3b708
 authors = ["Jan-Erik Rediger <jrediger@mozilla.com>", "The Glean Team <glean-team@mozilla.com>"]
 description = "Glean SDK Rust language bindings"
 repository = "https://github.com/mozilla/glean"
@@ -27,11 +23,7 @@
 
 [dependencies.glean-core]
 path = ".."
-<<<<<<< HEAD
-version = "55.0.0"
-=======
 version = "56.0.0"
->>>>>>> 01c3b708
 
 [dependencies]
 crossbeam-channel = "0.5"
