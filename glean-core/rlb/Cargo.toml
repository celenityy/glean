--- conflicted
+++ resolved
@@ -1,10 +1,6 @@
 [package]
 name = "glean"
-<<<<<<< HEAD
-version = "61.1.0"
-=======
 version = "61.2.0"
->>>>>>> 56168b6a
 authors = ["Jan-Erik Rediger <jrediger@mozilla.com>", "The Glean Team <glean-team@mozilla.com>"]
 description = "Glean SDK Rust language bindings"
 repository = "https://github.com/mozilla/glean"
@@ -27,11 +23,7 @@
 
 [dependencies.glean-core]
 path = ".."
-<<<<<<< HEAD
-version = "61.1.0"
-=======
 version = "61.2.0"
->>>>>>> 56168b6a
 
 [dependencies]
 inherent = "1"
