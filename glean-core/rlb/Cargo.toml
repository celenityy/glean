--- conflicted
+++ resolved
@@ -1,10 +1,6 @@
 [package]
 name = "glean"
-<<<<<<< HEAD
-version = "60.4.0"
-=======
 version = "60.5.0"
->>>>>>> ff724f6b
 authors = ["Jan-Erik Rediger <jrediger@mozilla.com>", "The Glean Team <glean-team@mozilla.com>"]
 description = "Glean SDK Rust language bindings"
 repository = "https://github.com/mozilla/glean"
@@ -27,11 +23,7 @@
 
 [dependencies.glean-core]
 path = ".."
-<<<<<<< HEAD
-version = "60.4.0"
-=======
 version = "60.5.0"
->>>>>>> ff724f6b
 
 [dependencies]
 inherent = "1"
