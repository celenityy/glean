[package]
name = "glean-preview"
version = "0.0.5"
authors = ["Jan-Erik Rediger <jrediger@mozilla.com>", "The Glean Team <glean-team@mozilla.com>"]
description = "Nice Glean SDK Rust API"
repository = "https://github.com/mozilla/glean"
readme = "README.md"
license = "MPL-2.0"
edition = "2018"
keywords = ["telemetry", "glean"]
include = [
  "/README.md",
  "/LICENSE",
  "/CHANGELOG.md",
  "/src",
  "/tests",
  "/Cargo.toml",
]

[badges]
circle-ci = { repository = "mozilla/glean", branch = "main" }
maintenance = { status = "actively-developed" }

[dependencies.glean-core]
path = ".."
<<<<<<< HEAD
version = "31.2.2"
=======
version = "31.2.3"
>>>>>>> f2ce9cc4

[dependencies]
once_cell = "1.2.0"

[dev-dependencies]
env_logger = { version = "0.7.1", default-features = false, features = ["termcolor", "atty", "humantime"] }
tempfile = "3.1.0"
log = "0.4.8"
jsonschema-valid = "0.3.0"
serde_json = "1.0.44"<|MERGE_RESOLUTION|>--- conflicted
+++ resolved
@@ -23,11 +23,7 @@
 
 [dependencies.glean-core]
 path = ".."
-<<<<<<< HEAD
-version = "31.2.2"
-=======
 version = "31.2.3"
->>>>>>> f2ce9cc4
 
 [dependencies]
 once_cell = "1.2.0"
