--- conflicted
+++ resolved
@@ -313,34 +313,14 @@
     <name>MIT License: bincode</name>
     <url>https://github.com/servo/bincode</url>
   </license>  <license>
-<<<<<<< HEAD
-    <name>Mozilla Public License 2.0: glean-core</name>
-    <url>https://github.com/mozilla/glean</url>
-  </license>  <license>
-    <name>Mozilla Public License 2.0: glean-build</name>
-    <url>https://github.com/mozilla/glean</url>
-  </license>  <license>
-    <name>Mozilla Public License 2.0: glean</name>
-    <url>https://github.com/mozilla/glean</url>
-  </license>  <license>
-    <name>Mozilla Public License 2.0: zeitstempel</name>
-    <url>https://github.com/badboy/zeitstempel</url>
-  </license>  <license>
-=======
->>>>>>> d0d11321
     <name>Mozilla Public License 2.0: glean-bundle</name>
     <url>https://github.com/mozilla/glean</url>
   </license>  <license>
     <name>Mozilla Public License 2.0: glean-bundle-android</name>
     <url>https://github.com/mozilla/glean</url>
   </license>  <license>
-<<<<<<< HEAD
-    <name>Mozilla Public License 2.0: embedded-uniffi-bindgen</name>
-    <url>https://crates.io/crates/embedded-uniffi-bindgen</url>
-=======
     <name>Mozilla Public License 2.0: uniffi-bindgen</name>
     <url>https://crates.io/crates/uniffi-bindgen</url>
->>>>>>> d0d11321
   </license>  <license>
     <name>Mozilla Public License 2.0: uniffi</name>
     <url>https://github.com/mozilla/uniffi-rs</url>
