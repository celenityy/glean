[package]
name = "glean-core"
<<<<<<< HEAD
version = "39.0.4"
=======
version = "39.1.0"
>>>>>>> 88e21587
authors = ["Jan-Erik Rediger <jrediger@mozilla.com>", "The Glean Team <glean-team@mozilla.com>"]
description = "A modern Telemetry library"
repository = "https://github.com/mozilla/glean"
readme = "README.md"
license = "MPL-2.0"
edition = "2018"
keywords = ["telemetry"]
include = [
  "/README.md",
  "/LICENSE",
  "/src",
  "/examples",
  "/tests",
  "/Cargo.toml"
]

[package.metadata.glean]
glean-parser = "3.6.0"

[badges]
circle-ci = { repository = "mozilla/glean", branch = "main" }
maintenance = { status = "actively-developed" }

[dependencies]
serde = { version = "1.0.104", features = ["derive"] }
serde_json = "1.0.44"
rkv = { version = "0.17.0", default-features = false }
bincode = "1.2.1"
log = "0.4.8"
uuid = { version = "0.8.1", features = ["v4"] }
ffi-support = "0.4.0"
chrono = { version = "0.4.10", features = ["serde"] }
once_cell = "1.4.1"
flate2 = "1.0.19"
zeitstempel = "0.1.0"

# Needed for a workaround for a timezone bug on Windows.
# See https://bugzilla.mozilla.org/show_bug.cgi?id=1611770
[target.'cfg(target_os = "windows")'.dependencies]
time = "0.1.40" # the same minimum version as vendored in m-c

[dev-dependencies]
env_logger = { version = "0.7.1", default-features = false, features = ["termcolor", "atty", "humantime"] }
tempfile = "3.1.0"
iso8601 = "0.4"
ctor = "0.1.12"

[features]
# Enable the "safe-mode" Rust storage backend instead of the default LMDB one.
rkv-safe-mode = []<|MERGE_RESOLUTION|>--- conflicted
+++ resolved
@@ -1,10 +1,6 @@
 [package]
 name = "glean-core"
-<<<<<<< HEAD
-version = "39.0.4"
-=======
 version = "39.1.0"
->>>>>>> 88e21587
 authors = ["Jan-Erik Rediger <jrediger@mozilla.com>", "The Glean Team <glean-team@mozilla.com>"]
 description = "A modern Telemetry library"
 repository = "https://github.com/mozilla/glean"
