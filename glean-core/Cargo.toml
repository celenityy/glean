--- conflicted
+++ resolved
@@ -1,10 +1,6 @@
 [package]
 name = "glean-core"
-<<<<<<< HEAD
-version = "35.0.0"
-=======
 version = "36.0.0"
->>>>>>> 5f7dd02c
 authors = ["Jan-Erik Rediger <jrediger@mozilla.com>", "The Glean Team <glean-team@mozilla.com>"]
 description = "A modern Telemetry library"
 repository = "https://github.com/mozilla/glean"
