--- conflicted
+++ resolved
@@ -1,8 +1,4 @@
-<<<<<<< HEAD
-libraryVersion: 30.1.0
-=======
 libraryVersion: 31.0.0
->>>>>>> 62eed938
 groupId: org.mozilla.telemetry
 projects:
   glean:
