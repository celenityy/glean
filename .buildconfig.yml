--- conflicted
+++ resolved
@@ -1,8 +1,4 @@
-<<<<<<< HEAD
-libraryVersion: 60.5.0
-=======
 libraryVersion: 61.0.0
->>>>>>> 49ee9082
 groupId: org.mozilla.telemetry
 projects:
   glean:
