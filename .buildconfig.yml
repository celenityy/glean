--- conflicted
+++ resolved
@@ -1,8 +1,4 @@
-<<<<<<< HEAD
-libraryVersion: 31.4.1
-=======
 libraryVersion: 31.5.0
->>>>>>> 93e3cce1
 groupId: org.mozilla.telemetry
 projects:
   glean:
