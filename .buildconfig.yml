<<<<<<< HEAD
libraryVersion: 63.1.0
=======
libraryVersion: 64.0.0
>>>>>>> c89cd3bd
groupId: org.mozilla.telemetry
projects:
  glean:
    path: glean-core/android
    artifactId: glean
    publications:
      - name: glean
        type: aar
    description: 'The Glean SDK is a modern approach for a Telemetry library and is part of the Glean project.'
  glean-native:
    path: glean-core/android-native
    artifactId: glean-native
    publications:
      - name: glean-native
        type: aar
      - name: glean-native-forUnitTests
        type: jar
    description: 'The native libglean_ffi library for use with the Glean SDK.'
  glean-sample-app:
    path: samples/android/app
    artifactId: glean-sample-app
    description: 'An app demoing how to use the Glean library to collect and send telemetry data.'
    publications: []
  glean-gradle-plugin:
    path: gradle-plugin
    artifactId: glean-gradle-plugin
    publications:
      - name: glean-gradle-plugin
        type: jar
    description: 'A Gradle plugin to enable Glean SDK build-time support (metrics and pings API, docs, ...)'<|MERGE_RESOLUTION|>--- conflicted
+++ resolved
@@ -1,8 +1,4 @@
-<<<<<<< HEAD
-libraryVersion: 63.1.0
-=======
 libraryVersion: 64.0.0
->>>>>>> c89cd3bd
 groupId: org.mozilla.telemetry
 projects:
   glean:
