<<<<<<< HEAD
libraryVersion: 54.0.0
=======
libraryVersion: 55.0.0
>>>>>>> e6597d58
groupId: org.mozilla.telemetry
projects:
  glean:
    path: glean-core/android
    artifactId: glean
    publications:
      - name: glean
        type: aar
    description: 'The Glean SDK is a modern approach for a Telemetry library and is part of the Glean project.'
  glean-native:
    path: glean-core/android-native
    artifactId: glean-native
    publications:
      - name: glean-native
        type: aar
      - name: glean-native-forUnitTests
        type: jar
    description: 'The native libglean_ffi library for use with the Glean SDK.'
  glean-sample-app:
    path: samples/android/app
    artifactId: glean-sample-app
    description: 'An app demoing how to use the Glean library to collect and send telemetry data.'
    publications: []
  glean-gradle-plugin:
    path: gradle-plugin
    artifactId: glean-gradle-plugin
    publications:
      - name: glean-gradle-plugin
        type: jar
    description: 'A Gradle plugin to enable Glean SDK build-time support (metrics and pings API, docs, ...)'<|MERGE_RESOLUTION|>--- conflicted
+++ resolved
@@ -1,8 +1,4 @@
-<<<<<<< HEAD
-libraryVersion: 54.0.0
-=======
 libraryVersion: 55.0.0
->>>>>>> e6597d58
 groupId: org.mozilla.telemetry
 projects:
   glean:
