<<<<<<< HEAD
libraryVersion: 52.4.0
=======
libraryVersion: 52.4.1
>>>>>>> 2896fb6b
groupId: org.mozilla.telemetry
projects:
  glean:
    path: glean-core/android
    artifactId: glean
    publications:
      - name: glean
        type: aar
    description: 'The Glean SDK is a modern approach for a Telemetry library and is part of the Glean project.'
  glean-native:
    path: glean-core/android-native
    artifactId: glean-native
    publications:
      - name: glean-native
        type: aar
      - name: glean-native-forUnitTests
        type: jar
    description: 'The native libglean_ffi library for use with the Glean SDK.'
  glean-sample-app:
    path: samples/android/app
    artifactId: glean-sample-app
    description: 'An app demoing how to use the Glean library to collect and send telemetry data.'
    publications: []
  glean-gradle-plugin:
    path: gradle-plugin
    artifactId: glean-gradle-plugin
    publications:
      - name: glean-gradle-plugin
        type: jar
    description: 'A Gradle plugin to enable Glean SDK build-time support (metrics and pings API, docs, ...)'<|MERGE_RESOLUTION|>--- conflicted
+++ resolved
@@ -1,8 +1,4 @@
-<<<<<<< HEAD
-libraryVersion: 52.4.0
-=======
 libraryVersion: 52.4.1
->>>>>>> 2896fb6b
 groupId: org.mozilla.telemetry
 projects:
   glean:
