--- conflicted
+++ resolved
@@ -1,8 +1,4 @@
-<<<<<<< HEAD
-libraryVersion: 35.0.0
-=======
 libraryVersion: 36.0.0
->>>>>>> 5f7dd02c
 groupId: org.mozilla.telemetry
 projects:
   glean:
