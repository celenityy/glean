--- conflicted
+++ resolved
@@ -1,8 +1,4 @@
-<<<<<<< HEAD
-libraryVersion: 26.0.0
-=======
 libraryVersion: 27.0.0
->>>>>>> 9e4703ff
 groupId: org.mozilla.telemetry
 projects:
   glean:
