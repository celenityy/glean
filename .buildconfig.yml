<<<<<<< HEAD
libraryVersion: 52.2.0
=======
libraryVersion: 52.3.0
>>>>>>> 898b3fae
groupId: org.mozilla.telemetry
projects:
  glean:
    path: glean-core/android
    artifactId: glean
    publications:
      - name: glean
        type: aar
    description: 'The Glean SDK is a modern approach for a Telemetry library and is part of the Glean project.'
  glean-native:
    path: glean-core/android-native
    artifactId: glean-native
    publications:
      - name: glean-native
        type: aar
      - name: glean-native-forUnitTests
        type: jar
    description: 'The native libglean_ffi library for use with the Glean SDK.'
  glean-sample-app:
    path: samples/android/app
    artifactId: glean-sample-app
    description: 'An app demoing how to use the Glean library to collect and send telemetry data.'
    publications: []
  glean-gradle-plugin:
    path: gradle-plugin
    artifactId: glean-gradle-plugin
    publications:
      - name: glean-gradle-plugin
        type: jar
    description: 'A Gradle plugin to enable Glean SDK build-time support (metrics and pings API, docs, ...)'<|MERGE_RESOLUTION|>--- conflicted
+++ resolved
@@ -1,8 +1,4 @@
-<<<<<<< HEAD
-libraryVersion: 52.2.0
-=======
 libraryVersion: 52.3.0
->>>>>>> 898b3fae
 groupId: org.mozilla.telemetry
 projects:
   glean:
