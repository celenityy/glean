--- conflicted
+++ resolved
@@ -1,8 +1,4 @@
-<<<<<<< HEAD
-libraryVersion: 51.8.1
-=======
 libraryVersion: 51.8.2
->>>>>>> 5da8d030
 groupId: org.mozilla.telemetry
 projects:
   glean:
