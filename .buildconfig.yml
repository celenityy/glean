--- conflicted
+++ resolved
@@ -1,8 +1,4 @@
-<<<<<<< HEAD
-libraryVersion: 60.2.0
-=======
 libraryVersion: 60.3.0
->>>>>>> 66c25b25
 groupId: org.mozilla.telemetry
 projects:
   glean:
