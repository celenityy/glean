--- conflicted
+++ resolved
@@ -1,8 +1,4 @@
-<<<<<<< HEAD
-libraryVersion: 55.0.0
-=======
 libraryVersion: 56.0.0
->>>>>>> 01c3b708
 groupId: org.mozilla.telemetry
 projects:
   glean:
