--- conflicted
+++ resolved
@@ -1,8 +1,4 @@
-<<<<<<< HEAD
-libraryVersion: 56.1.0
-=======
 libraryVersion: 57.0.0
->>>>>>> 9c3c386f
 groupId: org.mozilla.telemetry
 projects:
   glean:
