<<<<<<< HEAD
libraryVersion: 50.1.2
=======
libraryVersion: 51.0.0
>>>>>>> 89a5af4a
groupId: org.mozilla.telemetry
projects:
  glean:
    path: glean-core/android
    artifactId: glean
    publications:
      - name: glean
        type: aar
    description: 'The Glean SDK is a modern approach for a Telemetry library and is part of the Glean project.'
  glean-native:
    path: glean-core/android-native
    artifactId: glean-native
    publications:
      - name: glean-native
        type: aar
      - name: glean-native-forUnitTests
        type: jar
    description: 'The native libglean_ffi library for use with the Glean SDK.'
  glean-sample-app:
    path: samples/android/app
    artifactId: glean-sample-app
    description: 'An app demoing how to use the Glean library to collect and send telemetry data.'
    publications: []
  glean-gradle-plugin:
    path: gradle-plugin
    artifactId: glean-gradle-plugin
    publications:
      - name: glean-gradle-plugin
        type: jar
    description: 'A Gradle plugin to enable Glean SDK build-time support (metrics and pings API, docs, ...)'<|MERGE_RESOLUTION|>--- conflicted
+++ resolved
@@ -1,8 +1,4 @@
-<<<<<<< HEAD
-libraryVersion: 50.1.2
-=======
 libraryVersion: 51.0.0
->>>>>>> 89a5af4a
 groupId: org.mozilla.telemetry
 projects:
   glean:
