# Unreleased changes

<<<<<<< HEAD
[Full changelog](https://github.com/mozilla/glean/compare/v52.5.0...main)
=======
[Full changelog](https://github.com/mozilla/glean/compare/v52.6.0...main)

# v52.6.0 (2023-04-20)

[Full changelog](https://github.com/mozilla/glean/compare/v52.5.0...v52.6.0)

* Rust
  * The Text metric type is now available in the Rust language bindings ([#2451](https://github.com/mozilla/glean/pull/2451))
>>>>>>> c5507f07

# v52.5.0 (2023-04-11)

[Full changelog](https://github.com/mozilla/glean/compare/v52.4.3...v52.5.0)

* General
  * On Rkv detecting a corrupted database delete the old RKV, create a new one and log the error ([#2425](https://github.com/mozilla/glean/pull/2425))
  * Add the Date header as late as possible before the uploader acts ([#2436](https://github.com/mozilla/glean/pull/2436))
  * The logic of the Server Knobs API has been flipped. Instead of applying a list of metrics and their _disabled_ state, the API now accepts a list of metrics and their _enabled_ state ([bug 1811253](https://bugzilla.mozilla.org/show_bug.cgi?id=1811253))
* Kotlin
  * Adds the ability to record metrics on a non-main process. This is enabled by setting a `dataPath` in the Glean configuration ([bug 1815233](https://bugzilla.mozilla.org/show_bug.cgi?id=1815233))
* iOS
  * Adds the ability to record metrics on a non-main process. This is enabled by setting a `dataPath` in the Glean configuration ([bug 1815233](https://bugzilla.mozilla.org/show_bug.cgi?id=1815233))

# v52.4.3 (2023-03-24)

[Full changelog](https://github.com/mozilla/glean/compare/v52.4.2...v52.4.3)

* General
  * Expose Server Knobs functionality via UniFFI for use on mobile
* iOS
  * BUGFIX: Prevent another test-only issue: The storage going away when the uploader reports back its status ([#2430](https://github.com/mozilla/glean/pull/2430))

# v52.4.2 (2023-03-15)

[Full changelog](https://github.com/mozilla/glean/compare/v52.4.1...v52.4.2)

* Rust
  * Revert to libstd's `remove_dir_all` instead of external crate ([#2415](https://github.com/mozilla/glean/pull/2415))
* Python
  * BUGFIX: Implement an empty shutdown function ([#2417](https://github.com/mozilla/glean/pull/2417))

# v52.4.1 (2023-03-10)

[Full changelog](https://github.com/mozilla/glean/compare/v52.4.0...v52.4.1)

* General
  * Update `tempfile` crate to remove dependency on potentially vulnerable version of `remove_dir_all@0.5.3`

# v52.4.0 (2023-03-09)

[Full changelog](https://github.com/mozilla/glean/compare/v52.3.1...v52.4.0)

* General
  * Update `glean_parser` to v7.1.0 ([release notes](https://github.com/mozilla/glean_parser/releases/tag/v7.1.0))
* Kotlin
  * Upgrade Android NDK to r25c ([#2399](https://github.com/mozilla/glean/pull/2399))
* iOS
  * BUGFIX: Reworking the HTTP uploader to avoid background uploading issues ([Bug 1819161](https://bugzilla.mozilla.org/show_bug.cgi?id=1819161))

# v52.3.1 (2023-03-01)

[Full changelog](https://github.com/mozilla/glean/compare/v52.3.0...v52.3.1)

* General
  * No functional change from v52.3.0, just CI updates.

# v52.3.0 (2023-02-23)

[Full changelog](https://github.com/mozilla/glean/compare/v52.2.0...v52.3.0)

* General
  * Loosen label restrictions to "at most 71 characters of printable ASCII" ([bug 1672273](https://bugzilla.mozilla.org/show_bug.cgi?id=1672273))
  * Introduced 2 new Glean health metrics: `glean.upload.send_failure` and `glean.upload.send_success` to measure the time for sending a ping ([#2365](https://github.com/mozilla/glean/pull/2365))
  * Introduced a new Glean metric: `glean.validation.shutdown_wait` to measure the time Glean waits for the uploader on shutdown ([#2365](https://github.com/mozilla/glean/pull/2365))
* Rust
  * On shutdown wait up to 30s on the uploader to finish work ([#2232](https://github.com/mozilla/glean/pull/2332))
* iOS
  * BUGFIX: Avoid an invalid state (double-starting) for `baseline.duration` when Glean is first initialized ([#2368](https://github.com/mozilla/glean/pull/2368))

# v52.2.0 (2023-01-30)

[Full changelog](https://github.com/mozilla/glean/compare/v52.1.1...v52.2.0)

* General
  * Update to UniFFI 0.23 ([#2338](https://github.com/mozilla/glean/pull/2338))

# v52.1.1 (2023-01-26)

[Full changelog](https://github.com/mozilla/glean/compare/v52.1.0...v52.1.1)

* General
  * BUGFIX: Properly invoke the windows build number function from whatsys ([bug 1812672](https://bugzilla.mozilla.org/show_bug.cgi?id=1812672))

# v52.1.0 (2023-01-26)

[Full changelog](https://github.com/mozilla/glean/compare/v52.0.1...v52.1.0)

* General
  * BUGFIX: Custom Pings with events should no longer erroneously post `InvalidState` errors ([bug 1811872](https://bugzilla.mozilla.org/show_bug.cgi?id=1811872))
  * Upgrade to `glean_parser` v7.0.0 ([#2346](https://github.com/mozilla/glean/pull/2346))
* Kotlin
  * Update to Gradle v7.6 ([#2317](https://github.com/mozilla/glean/pull/2317))
* Rust
  * Added a new `client_info` field `windows_build_number` (Windows only) ([#2325](https://github.com/mozilla/glean/pull/2325))
  * A new `ConfigurationBuilder` allows to create the Glean configuration before initialization ([#2313](https://github.com/mozilla/glean/pull/2313))
  * Drop dependency on `env_logger` for regular builds ([#2312](https://github.com/mozilla/glean/pull/2312))

# v52.0.1 (2023-01-19)

[Full changelog](https://github.com/mozilla/glean/compare/v52.0.0...v52.0.1)

* Android
  * The `GleanDebugActivity` can run without Glean being initialized ([#2336](https://github.com/mozilla/glean/pull/2336))
* Python
  * Ship `universal2` (`aarch64` + `x86_64` in one) wheels ([#2340](https://github.com/mozilla/glean/pull/2340))

# v52.0.0 (2022-12-13)

[Full changelog](https://github.com/mozilla/glean/compare/v51.8.3...v52.0.0)

* General
  * Remove the metric `glean.validation.first_run_hour`. Note that this will mean no `reason=upgrade` metrics pings from freshly installed clients anymore. ([#2271](https://github.com/mozilla/glean/pull/2271))
  * BEHAVIOUR CHANGE: Events in Custom Pings no longer trigger their submission. ([bug 1716725](https://bugzilla.mozilla.org/show_bug.cgi?id=1716725))
    * Custom Pings with unsent events will no longer be sent at startup with reason `startup`.
    * `glean.restarted` events will be included in Custom Pings with other events to rationalize event timestamps across restarts.
  * `test_reset_glean` will remove all previous data if asked to clear stores, even if Glean never has been initialized ([#2294](https://github.com/mozilla/glean/pull/2294))
  * Upgrade to `glean_parser` v6.5.0, with support for `Cow` in Rust code ([#2300](https://github.com/mozilla/glean/issues/2300))
  * API REMOVED: The deprecated-since-v38 `event` metric `record(map)` API has been removed ([bug 1802550](https://bugzilla.mozilla.org/show_bug.cgi?id=1802550))
  * BEHAVIOUR CHANGE: "events" pings will no longer be sent if they have metrics but no events ([bug 1803513](https://bugzilla.mozilla.org/show_bug.cgi?id=1803513))
  * *_Experimental:_* Add functionality necessary to remotely configure the metric `disabled` property ([bug 1798919](https://bugzilla.mozilla.org/show_bug.cgi?id=1798919))
    * This change has no effect when the API is not used and is transparent to consumers. The API is currently experimental because it is not stable and may change.
* Rust
  * Static labels for labeled metrics are now `Cow<'static, str>` to reduce heap allocations ([#2272](https://github.com/mozilla/glean/pull/2272))
  * NEW INTERNAL CONFIGURATION OPTION: `trim_data_to_registered_pings` will trim event storage to just the registered pings. Consult with the Glean Team before using. ([bug 1804915](https://bugzilla.mozilla.org/show_bug.cgi?id=1804915))

# v51.8.3 (2022-11-25)

[Full changelog](https://github.com/mozilla/glean/compare/v51.8.2...v51.8.3)

* General
  * Upgrade to rkv 0.18.3. This comes with a bug fix that ensures that interrupted database writes don't corrupt/truncate the database file ([#2288](https://github.com/mozilla/glean/pull/2288))
* iOS
  * Avoid building a dynamic library ([#2285](https://github.com/mozilla/glean/pull/2285)).
    Note: v51.8.1 and 51.8.2 are **not** working on iOS and will break the build due to accidentally including a link to a dynamic library.

# v51.8.2 (2022-11-17)

[Full changelog](https://github.com/mozilla/glean/compare/v51.8.1...v51.8.2)

* General
  * BUGFIX: Reliably clear pending pings and events on Windows using `remove_dir_all` crate ([bug 1801128](https://bugzilla.mozilla.org/show_bug.cgi?id=1801128))
  * Update to rkv v0.18.2 ([#2270](https://github.com/mozilla/glean/pull/2270))

# v51.8.1 (2022-11-15)

[Full changelog](https://github.com/mozilla/glean/compare/v51.8.0...v51.8.1)

* General
  * Do not serialize `count` field in distribution payload ([#2267](https://github.com/mozilla/glean/pull/2267))
  * BUGFIX: The glean-core "metrics" ping scheduler will now schedule and send "upgrade"-reason pings. ([bug 1800646](https://bugzilla.mozilla.org/show_bug.cgi?id=1800646))

# v51.8.0 (2022-11-03)

[Full changelog](https://github.com/mozilla/glean/compare/v51.7.0...v51.8.0)

* General
  * Upgrade to `glean_parser` v6.3.0, increases the event extra limit to 15 ([#2255](https://github.com/mozilla/glean/issues/2255))
  * Increase event extras value limit to 500 bytes ([#2255](https://github.com/mozilla/glean/issues/2255))
* Kotlin
  * Increase to Android target/compile SDK version 33 ([#2246](https://github.com/mozilla/glean/pull/2246))
* iOS
  * Try to avoid a crash by not invalidating upload sessions ([#2254](https://github.com/mozilla/glean/pull/2254))

# v51.7.0 (2022-10-25)

[Full changelog](https://github.com/mozilla/glean/compare/v51.6.0...v51.7.0)

* iOS
  * Glean for iOS is now being built with Xcode 13.4 again ([#2242](https://github.com/mozilla/glean/pull/2242))
* Rust
  * Add cargo feature `preinit_million_queue` to up the preinit queue length from 10^3 to 10^6 ([bug 1796258](https://bugzilla.mozilla.org/show_bug.cgi?id=1796258))

# v51.6.0 (2022-10-24)

[Full changelog](https://github.com/mozilla/glean/compare/v51.5.0...v51.6.0)

* General
  * The internal glean-core dispatch queue changed from `bounded` to `unbounded`, while still behaving as a bounded queue.
* iOS
  * BUGFIX: Additional work to address an iOS crash due to an invalidated session ([#2235](https://github.com/mozilla/glean/pull/2235))

# v51.5.0 (2022-10-18)

[Full changelog](https://github.com/mozilla/glean/compare/v51.4.0...v51.5.0)

* General
  * Add `count` to `DistributionData` payload ([#2196](https://github.com/mozilla/glean/pull/2196))
  * Update to UniFFI 0.21.0 ([#2229](https://github.com/mozilla/glean/pull/2229))
* Android
  * Synchronize AndroidX dependencies with AC ([#2219](https://github.com/mozilla/glean/pull/2219))
  * Bump `jna` to 5.12.1 #2221 ([#2221](https://github.com/mozilla/glean/pull/2221))
* iOS
  * Glean for iOS is now being built with Xcode 14.0 ([#2188](https://github.com/mozilla/glean/pull/2188))

# v51.4.0 (2022-10-04)

[Full changelog](https://github.com/mozilla/glean/compare/v51.3.0...v51.4.0)

* Kotlin
  * Update Kotlin and Android Gradle Plugin to the latest releases ([#2211](https://github.com/mozilla/glean/pull/2211))
* Swift
  * Fix for iOS startup crash caused by Glean ([#2206](https://github.com/mozilla/glean/pull/2206))

* Swift
  * Fix for iOS startup crash caused by Glean ([#2206](https://github.com/mozilla/glean/pull/2206))

# v51.3.0 (2022-09-28)

[Full changelog](https://github.com/mozilla/glean/compare/v51.2.0...v51.3.0)

* General
  * Update URL metric character limit to 8k to support longer URLs. URLs that are too long now are truncated to `MAX_URL_LENGTH` and still recorded along with an Overflow error. ([#2199](https://github.com/mozilla/glean/pull/2199))
* Kotlin
  * Gradle plugin: Fix quoting issue in Python wrapper code ([#2193](https://github.com/mozilla/glean/pull/2193))
  * Bumped the required Android NDK to version 25.1.8937393 ([#2195](https://github.com/mozilla/glean/pull/2195))

# v51.2.0 (2022-09-08)

[Full changelog](https://github.com/mozilla/glean/compare/v51.1.0...v51.2.0)

* General
  * Relax `glean_parser` version requirement. All "compatible releases" are now allowed ([#2086](https://github.com/mozilla/glean/pull/2086))
  * Uploaders can now signal that they can't upload anymore ([#2136](https://github.com/mozilla/glean/pull/2136))
  * Update UniFFI to version 0.19.6 ([#2175](https://github.com/mozilla/glean/pull/2175))
* Kotlin
  * BUGFIX: Re-enable correctly collecting `glean.validation.foreground_count` again ([#2153](https://github.com/mozilla/glean/pull/2153))
  * BUGFIX: Gradle plugin: Correctly remove the version conflict check. Now the consuming module need to ensure it uses a single version across all dependencies ([#2155](https://github.com/mozilla/glean/pull/2155))
  * Upgrade dependencies and increase to Android target/compile SDK version 32 ([#2150](https://github.com/mozilla/glean/pull/2150))
  * Upgrade Android NDK to r25 ([#2159](https://github.com/mozilla/glean/pull/2159))
  * BUGFIX: Correctly set `os_version` and `architecture` again ([#2174](https://github.com/mozilla/glean/pull/2174))
* iOS
  * BUGFIX: Correctly set `os_version` and `architecture` again ([#2174](https://github.com/mozilla/glean/pull/2174))
* Python
  * BUGFIX: Correctly handle every string that represents a UUID, including non-hyphenated random 32-character strings ([#2182](https://github.com/mozilla/glean/pull/2182))

# v51.1.0 (2022-08-08)

[Full changelog](https://github.com/mozilla/glean/compare/v51.0.1...v51.1.0)

* General
  * BUGFIX: Handle that Glean might be uninitialized when an upload task is requested ([#2131](https://github.com/mozilla/glean/pull/2131))
  * Updated the glean_parser to version 6.1.2
* Kotlin
  * BUGFIX: When setting a local endpoint in testing check for testing mode, not initialization ([#2145](https://github.com/mozilla/glean/pull/2145/))
  * Gradle plugin: Remove the version conflict check. Now the consuming module need to ensure it uses a single version across all dependencies ([#2143](https://github.com/mozilla/glean/pull/2143))

# v51.0.1 (2022-07-26)

[Full changelog](https://github.com/mozilla/glean/compare/v51.0.0...v51.0.1)

* General
  * BUGFIX: Set the following `client_info` fields correctly again: `android_sdk_version`, `device_manufacturer`, `device_model`, `locale`. These were never set in Glean v50.0.0 to v51.0.0 ([#2131](https://github.com/mozilla/glean/pull/2131))

# v51.0.0 (2022-07-22)

[Full changelog](https://github.com/mozilla/glean/compare/v50.1.2...v51.0.0)

* General
  * Remove `testHasValue` from all implementations.
    `testGetValue` always returns a null value
    (`null`, `nil`, `None` depending on the language) and does not throw an exception ([#2087](https://github.com/mozilla/glean/pull/2087)).
  * BREAKING CHANGE: Dropped `ping_name` argument from all `test_get_num_recorded_errors` methods ([#2088](https://github.com/mozilla/glean/pull/2088))  
    Errors default to the `metrics` ping, so that's what is queried internally.
  * BREAKING: Disable `safe-mode` everywhere. This causes all clients to migrate from LMDB to safe-mode storage ([#2123](https://github.com/mozilla/glean/pull/2123))
* Kotlin
  * Fix the Glean Gradle Plugin to work with Android Gradle Plugin v7.2.1 ([#2114](https://github.com/mozilla/glean/pull/2114))
* Rust
  * Add a method to construct an Event with runtime-known allowed extra keys. ([bug 1767037](https://bugzilla.mozilla.org/show_bug.cgi?id=1767037))

# v50.1.4 (2022-08-01)

[Full changelog](https://github.com/mozilla/glean/compare/v50.1.3...v50.1.4)

* General
  * BUGFIX: Handle that Glean might be uninitialized when an upload task is requested ([#2131](https://github.com/mozilla/glean/pull/2131))

# v50.1.3 (2022-07-26)

[Full changelog](https://github.com/mozilla/glean/compare/v50.1.2...v50.1.3)

* General
  * BUGFIX: Set the following `client_info` fields correctly again: `android_sdk_version`, `device_manufacturer`, `device_model`, `locale`. These were never set in Glean v50.0.0 to v51.0.0 ([#2131](https://github.com/mozilla/glean/pull/2131))


# v50.1.2 (2022-07-08)

[Full changelog](https://github.com/mozilla/glean/compare/v50.1.1...v50.1.2)

* General
  * Update UniFFI to version 0.19.3
  * Fix rust-beta-tests linting

# v50.1.1 (2022-06-17)

[Full changelog](https://github.com/mozilla/glean/compare/v50.1.0...v50.1.1)

* Kotlin
  * Fix bug in Glean Gradle plugin by using correct quoting in embedded Python script ([#2097](https://github.com/mozilla/glean/pull/2097))
  * Fix bug in Glean Gradle plugin by removing references to Linux paths ([#2098](https://github.com/mozilla/glean/pull/2098))

# v50.1.0 (2022-06-15)

[Full changelog](https://github.com/mozilla/glean/compare/v50.0.1...v50.1.0)

* General
  * Updated to `glean_parser` v6.1.1 ([#2092](https://github.com/mozilla/glean/pull/2092))
* Swift
  * Dropped usage of Carthage for internal dependencies ([#2089](https://github.com/mozilla/glean/pull/2089))
  * Implement the text metric ([#2073](https://github.com/mozilla/glean/pull/2073))
* Kotlin
  * Implement the text metric ([#2073](https://github.com/mozilla/glean/pull/2073))
* Rust
  * Derive `serde::{Deserialize, Serialize}` on `Lifetime` and `CommonMetricData` ([bug 1772156](https://bugzilla.mozilla.org/show_bug.cgi?id=1772156))

# v50.0.1 (2022-05-25)

[Full changelog](https://github.com/mozilla/glean/compare/v50.0.0...v50.0.1)

* General
  * Updated to `glean_parser` v6.0.1
* Python
  * Remove duplicate log initialization and prevent crash ([#2064](https://github.com/mozilla/glean/pull/2064))

# v50.0.0 (2022-05-20)

[Full changelog](https://github.com/mozilla/glean/compare/v44.2.0...v50.0.0)

This release is a major refactoring of the internals and contains several breaking changes to exposed APIs.
Exposed functionality should be unaffected.
See below for details.

* General
  * Switch to UniFFI-defined and -generated APIs for all 3 foreign-language SDKs
  * The task dispatcher has been moved to Rust for all foreign-language SDKs
  * Updated to `glean_parser` v6.0.0
* Swift
  * `testGetValue` on all metric types now returns `nil` when no data is recorded instead of throwing an exception.
  * `testGetValue` on metrics with more complex data now return new objects for inspection.
    See the respective documentation for details.
  * `testHasValue` on all metric types is deprecated.
    It is currently still available as extension methods.
    Use `testGetValue` with not-null checks.
* Kotlin
  * `testGetValue` on all metric types now returns `null` when no data is recorded instead of throwing an exception.
  * `testGetValue` on metrics with more complex data now return new objects for inspection.
    See the respective documentation for details.
  * `testHasValue` on all metric types is deprecated.
    It is currently still available as extension methods and thus require an additional import. Use `testGetValue` with not-null checks.
  * On `TimingDistributionMetric`, `CustomDistributionMetric`, `MemoryDistributionMetric` the `accumulateSamples` method now takes a `List<Long>` instead of `LongArray`.
    Use `listOf` instead of `longArrayOf` or call `.toList`
 * `TimingDistributionMetricType.start` now always returns a valid `TimerId`, `TimingDistributionMetricType.stopAndAccumulate` always requires a `TimerId`.
* Python
  * `test_get_value` on all metric types now returns `None` when no data is recorded instead of throwing an exception.
  * `test_has_value` on all metric types was removed.
    Use `test_get_value` with not-null checks.

# v44.2.0 (2022-05-16)

[Full changelog](https://github.com/mozilla/glean/compare/v44.1.1...v44.2.0)

* General
  * The `glean.error.preinit_tasks_overflow` metric now reports only the number of overflowing tasks.
    It is marked as version 1 in the definition now. ([#2026](https://github.com/mozilla/glean/pull/2026))
* Kotlin
  * (Development only) Allow to override the used `glean_parser` in the Glean Gradle Plugin ([#2029](https://github.com/mozilla/glean/pull/2029))
  * `setSourceTags` is now a public API ([#2035](https://github.com/mozilla/glean/pull/2035)))
* iOS
  * `setSourceTags` is now a public API ([#2035](https://github.com/mozilla/glean/pull/2035))
* Rust
  * Implemented `try_get_num_recorded_errors` for Boolean in Rust Language Bindings ([#2049](https://github.com/mozilla/glean/pull/2049))

# v44.1.1 (2022-04-14)

[Full changelog](https://github.com/mozilla/glean/compare/v44.1.0...v44.1.1)

* Rust
  * Raise the global dispatcher queue limit from 100 to 1000 tasks. ([bug 1764549](https://bugzilla.mozilla.org/show_bug.cgi?id=1764549))
* iOS
  * Enable expiry by version in the `sdk_generator.sh` script ([#2013](https://github.com/mozilla/glean/pull/2013))

# v44.1.0 (2022-04-06)

[Full changelog](https://github.com/mozilla/glean/compare/v44.0.0...v44.1.0)

* Android
  * The `glean-native-forUnitTests` now ships with separate libraries for macOS x86_64 and macOS aarch64 ([#1967](https://github.com/mozilla/glean/pull/1967))
* Rust
  * Glean will no longer overwrite the `User-Agent` header, but instead send that information as `X-Telemetry-Agent` ([bug 1711928](https://bugzilla.mozilla.org/show_bug.cgi?id=1711928))

# v44.0.0 (2022-02-09)

* General
  * BREAKING CHANGE: Updated `glean_parser` version to 5.0.1 ([#1852](https://github.com/mozilla/glean/pull/1852)).
    This update drops support for generating C# specific metrics API.
* Rust
  * Ensure test-only `destroy_glean()` handles `initialize()` having started but not completed ([bug 1750235](https://bugzilla.mozilla.org/show_bug.cgi?id=1750235))
* Swift
  * Dropping support of the Carthage-compatible framework archive ([#1943](https://github.com/mozilla/glean/pull/1943)).
    The Swift Package (https://github.com/mozilla/glean-swift) is the recommended way of consuming Glean iOS.
* Python
  * BUGFIX: Datetime metrics now correctly record the local timezone ([#1953](https://github.com/mozilla/glean/pull/1953)).

[Full changelog](https://github.com/mozilla/glean/compare/v43.0.2...v44.0.0)

# v43.0.2 (2022-01-17)

[Full changelog](https://github.com/mozilla/glean/compare/v43.0.1...v43.0.2)

* General
  * Fix artifact publishing properly ([#1930](https://github.com/mozilla/glean/pull/1930))

# v43.0.1 (2022-01-17)

[Full changelog](https://github.com/mozilla/glean/compare/v43.0.0...v43.0.1)

* General
  * Fix artifact publishing ([#1930](https://github.com/mozilla/glean/pull/1930))

# v43.0.0 (2022-01-17)

[Full changelog](https://github.com/mozilla/glean/compare/v42.3.2...v43.0.0)

* General
  * Removed `invalid_timezone_offset` metric ([#1923](https://github.com/mozilla/glean/pull/1923))
* Python
  * It is now possible to emit log messages from the networking subprocess by using the new `log_level` parameter to `Glean.initialize`. ([#1918](https://github.com/mozilla/glean/pull/1918))
* Kotlin
  * Automatically pass build date as part of the build info ([#1917](https://github.com/mozilla/glean/pull/1917))
* iOS
  * BREAKING CHANGE: Pass build info into `initialize`, which contains the build date ([#1917](https://github.com/mozilla/glean/pull/1917)).
    A suitable instance is generated by `glean_parser` in `GleanMetrics.GleanBuild.info`.

# v42.3.2 (2021-12-15)

[Full changelog](https://github.com/mozilla/glean/compare/v42.3.1...v42.3.2)

* Python
  * Reuse existing environment when launching subprocess ([#1908](https://github.com/mozilla/glean/pull/1908))

# v42.3.1 (2021-12-07)

[Full changelog](https://github.com/mozilla/glean/compare/v42.3.0...v42.3.1)

* iOS
  * Fix Carthage archive release ([#1891](https://github.com/mozilla/glean/pull/1891))

# v42.3.0 (2021-12-07)

[Full changelog](https://github.com/mozilla/glean/compare/v42.2.0...v42.3.0)

* Rust
  * BUGFIX: Correct category & name for `preinit_tasks_overflow` metric. Previously it would have been wrongly recorded as `preinit_tasks_overflow.glean.error` ([#1887](https://github.com/mozilla/glean/pull/1887))
  * BUGFIX: Fix to name given to the events ping when instantiated ([#1885](https://github.com/mozilla/glean/pull/1885))
* iOS
  * BUGFIX: Make fields of `RecordedEventData` publicly accessible ([#1867](https://github.com/mozilla/glean/pull/1867))
  * Skip code generation in `indexbuild` build ([#1889](https://github.com/mozilla/glean/pull/1889))
* Python
  * Don't let environment affect subprocess module search path ([#1542](https://github.com/mozilla/glean/pull/1542))

# v42.2.0 (2021-11-03)

[Full changelog](https://github.com/mozilla/glean/compare/v42.1.0...v42.2.0)

* General
  * Updated `glean_parser` version to 4.3.1 ([#1852](https://github.com/mozilla/glean/pull/1852))
* Android
  * Automatic detection of `tags.yaml` files ([#1852](https://github.com/mozilla/glean/pull/1852))

# v42.1.0 (2021-10-18)

[Full changelog](https://github.com/mozilla/glean/compare/v42.0.1...v42.1.0)

* Rust
  * Backwards-compatible API Change: Make experiment test APIs public. ([#1834](https://github.com/mozilla/glean/pull/1834))

# v42.0.1 (2021-10-11)

[Full changelog](https://github.com/mozilla/glean/compare/v42.0.0...v42.0.1)

* General
  * BUGFIX: Avoid a crash when accessing labeled metrics by caching created objects ([#1823](https://github.com/mozilla/glean/pull/1823)).
* Python
  * Glean now officially supports Python 3.10 ([#1818](https://github.com/mozilla/glean/pull/1818))

# v42.0.0 (2021-10-06)

[Full changelog](https://github.com/mozilla/glean/compare/v41.1.1...v42.0.0)

* Android
  * Updated to Gradle 7, Android Gradle Plugin 7 and Rust Android Plugin 0.9 as well as building with Java 11 ([#1801](https://github.com/mozilla/glean/pull/1801))
* iOS
  * Add support for the URL metric type ([#1791](https://github.com/mozilla/glean/pull/1791))
  * Remove reliance on `Operation` for uploading and instead use the background capabilities of `URLSession` ([#1783](https://github.com/mozilla/glean/pull/1783))
  * Glean for iOS is now being built with Xcode 13.0.0 ([#1802](https://github.com/mozilla/glean/pull/1802)).
* Rust
  * BUGFIX: No panic if trying to flush ping-lifetime data after shutdown ([#1800](https://github.com/mozilla/glean/pull/1800))
  * BREAKING CHANGE: `glean::persist_ping_lifetime_data` is now async ([#1812](https://github.com/mozilla/glean/pull/1812))

# v41.1.1 (2021-09-29)

[Full changelog](https://github.com/mozilla/glean/compare/v41.1.0...v41.1.1)

* Android
  * BUGFIX: Limit logging to Glean crates ([#1808](https://github.com/mozilla/glean/pull/1808))

# v41.1.0 (2021-09-16)

[Full changelog](https://github.com/mozilla/glean/compare/v41.0.0...v41.1.0)

* Rust
  * BUGFIX: Ensure RLB persists ping lifetime data on shutdown ([#1793](https://github.com/mozilla/glean/pull/1793))
  * Expose `persist_ping_lifetime_data` in the RLB. Consumers can call this to persist data at convenient times, data is also persisted on shutdown ([#1793](https://github.com/mozilla/glean/pull/1793))

# v41.0.0 (2021-09-13)

[Full changelog](https://github.com/mozilla/glean/compare/v40.2.0...v41.0.0)

* General
  * BUGFIX: Only clear specified storage in delayed ping io mode ([#1782](https://github.com/mozilla/glean/pull/1782))
  * Require Rust >= 1.53.0 ([#1782](https://github.com/mozilla/glean/pull/1782))
* Android
  * `Glean.initialize` now requires a `buildInfo` parameter to pass in build time version information. A suitable instance is generated by `glean_parser` in `${PACKAGE_ROOT}.GleanMetrics.GleanBuildInfo.buildInfo`. Support for not passing in a `buildInfo` object has been removed. ([#1752](https://github.com/mozilla/glean/pull/1752))

# v40.2.0 (2021-09-08)

[Full changelog](https://github.com/mozilla/glean/compare/v40.1.1...v40.2.0)

* General
  * Updated `glean_parser` version to 4.0.0
* Android
  * Add support for the URL metric type ([#1778](https://github.com/mozilla/glean/pull/1778))
* Rust
  * Add support for the URL metric type ([#1778](https://github.com/mozilla/glean/pull/1778))
* Python
  * Add support for the URL metric type ([#1778](https://github.com/mozilla/glean/pull/1778))

# v40.1.1 (2021-09-02)

[Full changelog](https://github.com/mozilla/glean/compare/v40.1.0...v40.1.1)

* iOS
  * Use 'Unknown' value if system data can't be decoded as UTF-8 ([#1769](https://github.com/mozilla/glean/pull/1769))
  * BUGFIX: Add quantity metric type to the build ([#1774](https://github.com/mozilla/glean/pull/1774)). Previous builds are unable to use quantity metrics

# v40.1.0 (2021-08-25)

[Full changelog](https://github.com/mozilla/glean/compare/v40.0.0...v40.1.0)

* Android
  * Updated to Kotlin 1.5, Android Gradle Plugin 4.2.2 and Gradle 6.7.1 ([#1747](https://github.com/mozilla/glean/pull/1747))
  * The `glean-gradle-plugin` now forces a compile failure when multiple Glean versions are detected in the build ([#1756](https://github.com/mozilla/glean/pull/1756))
  * The `glean-gradle-plugin` does not enable a `glean-native` capability on GeckoView anymore. That will be done by GeckoView directly ([#1759](https://github.com/mozilla/glean/pull/1759))

# v40.0.0 (2021-07-28)

[Full changelog](https://github.com/mozilla/glean/compare/v39.1.0...v40.0.0)

* Android
  * **Breaking Change**: Split the Glean Kotlin SDK into two packages: `glean` and `glean-native` ([#1595](https://github.com/mozilla/glean/pull/1595)).
    Consumers will need to switch to `org.mozilla.telemetry:glean-native-forUnitTests`.
    Old code in `build.gradle`:

    ```
    testImplementation "org.mozilla.telemetry:glean-forUnitTests:${project.ext.glean_version}"
    ```

    New code in `build.gradle`:

    ```
    testImplementation "org.mozilla.telemetry:glean-native-forUnitTests:${project.ext.glean_version}"
    ```
  * The `glean-gradle-plugin` now automatically excludes the `glean-native` dependency if `geckoview-omni` is also part of the build.
    Glean native functionality will be provided by the `geckoview-omni` package.
* Rust
  * The `glean-ffi` is no longer compiled as a `cdylib`. Other language SDKs consume `glean-bundle` instead as a `cdylib`.
    This doesn't affect consumers.

# v39.1.0 (2021-07-26)

[Full changelog](https://github.com/mozilla/glean/compare/v39.0.4...v39.1.0)

* General
  * Updated `glean_parser` version to 3.6.0
  * Allow Custom Distribution metric type on all platforms ([#1679](https://github.com/mozilla/glean/pull/1679))

# v39.0.4 (2021-07-26)

[Full changelog](https://github.com/mozilla/glean/compare/v39.0.3...v39.0.4)

* General
  * Extend `invalid_timezone_offset` metric until the end of the year ([#1697](https://github.com/mozilla/glean/pull/1697))

# v39.0.3 (2021-06-09)

[Full changelog](https://github.com/mozilla/glean/compare/v39.0.2...v39.0.3)

* Android
  * Unbreak Event#record API by accepting `null` on the deprecated API.
    The previous 39.0.0 release introduced the new API, but accidentally broke certain callers that just forward arguments.
    This restores passing `null` (or nothing) when using the old API. It remains deprecated.

# v39.0.2 (2021-06-07)

[Full changelog](https://github.com/mozilla/glean/compare/v39.0.1...v39.0.2)

* iOS
  * Fix iOS release build ([#1668](https://github.com/mozilla/glean/pull/1668), [#1669](https://github.com/mozilla/glean/pull/1669))

# v39.0.1 (2021-06-04)

[Full changelog](https://github.com/mozilla/glean/compare/v39.0.0...v39.0.1)

* iOS
  * Build and release Glean as an xcframework ([#1663](https://github.com/mozilla/glean/pull/1663))
    This will now also auto-update the Glean package at https://github.com/mozilla/glean-swift.

# v39.0.0 (2021-05-31)

[Full changelog](https://github.com/mozilla/glean/compare/v38.0.1...v39.0.0)

* General
  * Add new event extras API to all implementations. See below for details ([#1603](https://github.com/mozilla/glean/pull/1603))
  * Updated `glean_parser` version to 3.4.0 ([#1603](https://github.com/mozilla/glean/pull/1603))
* Rust
  * **Breaking Change**: Allow event extras to be passed as an object.
    This replaces the old `HashMap`-based API.
    Values default to `string`.
    See [the event documentation](https://mozilla.github.io/glean/book/reference/metrics/event.html#recordobject) for details.
    ([#1603](https://github.com/mozilla/glean/pull/1603))
    Old code:

    ```
    let mut extra = HashMap::new();
    extra.insert(SomeExtra::Key1, "1".into());
    extra.insert(SomeExtra::Key2, "2".into());
    metric.record(extra);
    ```

    New code:

    ```
    let extra = SomeExtra {
        key1: Some("1".into()),
        key2: Some("2".into()),
    };
    metric.record(extra);
    ```
* Android
  * **Deprecation**: The old event recording API is replaced by a new one, accepting a typed object ([#1603](https://github.com/mozilla/glean/pull/1603)).
    See [the event documentation](https://mozilla.github.io/glean/book/reference/metrics/event.html#recordobject) for details.
  * Skip build info generation for libraries ([#1654](https://github.com/mozilla/glean/pull/1654))
* Python
  * **Deprecation**: The old event recording API is replaced by a new one, accepting a typed object ([#1603](https://github.com/mozilla/glean/pull/1603)).
    See [the event documentation](https://mozilla.github.io/glean/book/reference/metrics/event.html#recordobject) for details.
* Swift
  * **Deprecation**: The old event recording API is replaced by a new one, accepting a typed object ([#1603](https://github.com/mozilla/glean/pull/1603)).
    See [the event documentation](https://mozilla.github.io/glean/book/reference/metrics/event.html#recordobject) for details.

# v38.0.1 (2021-05-17)

[Full changelog](https://github.com/mozilla/glean/compare/v38.0.0...v38.0.1)

* General
  * BUGFIX: Invert the lock order in glean-core's metrics ping scheduler ([#1637](https://github.com/mozilla/glean/pull/1637))

# v38.0.0 (2021-05-12)

[Full changelog](https://github.com/mozilla/glean/compare/v37.0.0...v38.0.0)

* General
  * Update documentation to recommend using Glean Dictionary instead of metrics.md ([#1604](https://github.com/mozilla/glean/pull/1604))
* Rust
  * **Breaking Change**: Don't return a result from `submit_ping`. The boolean return value indicates whether a ping was submitted ([#1613](https://github.com/mozilla/glean/pull/1613))
  * **Breaking Change**: Glean now schedules "metrics" pings, accepting a new Configuration parameter. ([#1599](https://github.com/mozilla/glean/pull/1599))
  * Dispatch setting the source tag to avoid a potential crash ([#1614](https://github.com/mozilla/glean/pull/1614))
  * Testing mode will wait for init & upload tasks to finish ([#1628](https://github.com/mozilla/glean/pull/1628))
* Android
  * Set required fields for `client_info` before optional ones ([#1633](https://github.com/mozilla/glean/pull/1633))
  * Provide forward-compatibility with Gradle 6.8 ([#1616](https://github.com/mozilla/glean/pull/1633))

# v37.0.0 (2021-04-30)

[Full changelog](https://github.com/mozilla/glean/compare/v36.0.1...v37.0.0)

* General
  * **Breaking Change**: "deletion-request" pings now include the reason upload was disabled: `at_init` (Glean detected a change between runs) or `set_upload_enabled` (Glean was told of a change as it happened). ([#1593](https://github.com/mozilla/glean/pull/1593)).
  * Attempt to upload a ping even in the face of IO Errors ([#1576](https://github.com/mozilla/glean/pull/1576)).
  * Implement an additional check to avoid crash due to faulty timezone offset ([#1581](https://github.com/mozilla/glean/pull/1581))
    * This now records a new metric `glean.time.invalid_timezone_offset`, counting how often we failed to get a valid timezone offset.
  * Use proper paths throughout to hopefully handle non-UTF-8 paths more gracefully ([#1596](https://github.com/mozilla/glean/pull/1596))
  * Updated `glean_parser` version to 3.2.0 ([#1609](https://github.com/mozilla/glean/pull/1608))
* iOS
  * Code generator: Ensure at least pip 20.3 is available in iOS build ([#1590](https://github.com/mozilla/glean/pull/1590))

# v36.0.1 (2021-04-09)

[Full changelog](https://github.com/mozilla/glean/compare/v36.0.0...v36.0.1)

* RLB
  * Provide an internal-use-only API to pass in raw samples for timing distributions ([#1561](https://github.com/mozilla/glean/pull/1561)).
  * Expose Timespan's `set_raw` to Rust ([#1578](https://github.com/mozilla/glean/pull/1578)).
* Android
  * BUGFIX: `TimespanMetricType.measure` and `TimingDistributionMetricType.measure` won't get inlined anymore ([#1560](https://github.com/mozilla/glean/pull/1560)).
    This avoids a potential bug where a `return` used inside the closure would end up not measuring the time.
    Use `return@measure <val>` for early returns.
* Python
  * The Glean Python bindings now use rkv's safe mode backend. This should avoid intermittent segfaults in the LMDB backend.

# v36.0.0 (2021-03-16)

[Full changelog](https://github.com/mozilla/glean/compare/v35.0.0...v36.0.0)

* General
  * Introduce a new API `Ping#test_before_next_submit` to run a callback right before a custom ping is submitted ([#1507](https://github.com/mozilla/glean/pull/1507)).
    * The new API exists for all language bindings (Kotlin, Swift, Rust, Python).
  * Updated `glean_parser` version to 2.5.0
  * Change the `fmt-` and `lint-` make commands for consistency ([#1526](https://github.com/mozilla/glean/pull/1526))
  * The Glean SDK can now produce testing coverage reports for your metrics ([#1482](https://github.com/mozilla/glean/pull/1482/files)).
* Python
  * Update minimal required version of `cffi` dependency to 1.13.0 ([#1520](https://github.com/mozilla/glean/pull/1520)).
  * Ship wheels for arm64 macOS ([#1534](https://github.com/mozilla/glean/pull/1534)).
* RLB
  * Added `rate` metric type ([#1516](https://github.com/mozilla/glean/pull/1516)).
  * Set `internal_metrics::os_version` for MacOS, Windows and Linux ([#1538](https://github.com/mozilla/glean/pull/1538))
  * Expose a function `get_timestamp_ms` to get a timestamp from a monotonic clock on all supported operating systems, to be used for event timestamps ([#1546](https://github.com/mozilla/glean/pull/1546)).
  * Expose a function to record events with an externally provided timestamp.
* iOS
  * **Breaking Change**: Event timestamps are now correctly recorded in milliseconds ([#1546](https://github.com/mozilla/glean/pull/1546)).
    * Since the first release event timestamps were erroneously recorded with nanosecond precision ([#1549](https://github.com/mozilla/glean/pull/1549)).
      This is now fixed and event timestamps are in milliseconds.
      This is equivalent to how it works in all other language bindings.

# v35.0.0 (2021-02-22)

[Full changelog](https://github.com/mozilla/glean/compare/v34.1.0...v35.0.0)

* Android
  * `Glean.initialize` can now take a `buildInfo` parameter to pass in build time version information, and avoid calling out to the Android package manager at runtime. A suitable instance is generated by `glean_parser` in `${PACKAGE_ROOT}.GleanMetrics.GleanBuildInfo.buildInfo` ([#1495](https://github.com/mozilla/glean/pull/1495)). Not passing in a `buildInfo` object is still supported, but is deprecated.
  * The `testGetValue` APIs now include a message on the `NullPointerException` thrown when the value is missing.
  * **Breaking change:** `LEGACY_TAG_PINGS` is removed from `GleanDebugActivity` ([#1510](https://github.com/mozilla/glean/pull/1510))
* RLB
  * **Breaking change:** `Configuration.data_path` is now a `std::path::PathBuf`([#1493](https://github.com/mozilla/glean/pull/1493)).

# v34.1.0 (2021-02-04)

[Full changelog](https://github.com/mozilla/glean/compare/v34.0.0...v34.1.0)

* General
  * A new metric `glean.validation.pings_submitted` tracks the number of pings sent. It is included in both the `metrics` and `baseline` pings.
* iOS
  * The metric `glean.validation.foreground_count` is now sent in the metrics ping ([#1472](https://github.com/mozilla/glean/pull/1472)).
  * BUGFIX: baseline pings with reason `dirty_startup` are no longer sent if Glean did not full initialize in the previous run ([#1476](https://github.com/mozilla/glean/pull/1476)).
* Python
  * Expose the client activity API ([#1481](https://github.com/mozilla/glean/pull/1481)).
  * BUGFIX: Publish a macOS wheel again. The previous release failed to build a Python wheel for macOS platforms ([#1471](https://github.com/mozilla/glean/pull/1471)).
* RLB
  * BUGFIX: baseline pings with reason `dirty_startup` are no longer sent if Glean did shutdown cleanly ([#1483](https://github.com/mozilla/glean/pull/1483)).

# v34.0.0 (2021-01-29)

[Full changelog](https://github.com/mozilla/glean/compare/v33.10.3...v34.0.0)

* General
  * Other bindings detect when RLB is used and try to flush the RLB dispatcher to unblock the Rust API ([#1442](https://github.com/mozilla/glean/pull/1442)).
    * This is detected automatically, no changes needed for consuming code.
  * Add support for the client activity API ([#1455](https://github.com/mozilla/glean/pull/1455)). This API is either automatically used or exposed by the language bindings.
  * Rename the reason `background` to `inactive` for both the `baseline` and `events` ping. Rename the reason `foreground` to `active` for the `baseline` ping.
* RLB
  * When the pre-init task queue overruns, this is now recorded in the metric `glean.error.preinit_tasks_overflow` ([#1438](https://github.com/mozilla/glean/pull/1438)).
  * Expose the client activity API ([#1455](https://github.com/mozilla/glean/pull/1455)).
  * Send the `baseline` ping with reason `dirty_startup`, if needed, at startup.
  * Expose all required types directly ([#1452](https://github.com/mozilla/glean/pull/1452)).
    * Rust consumers will not need to depend on `glean-core` anymore.
* Android
  * BUGFIX: Don't crash the ping uploader when throttled due to reading too large wait time values ([#1454](https://github.com/mozilla/glean/pull/1454)).
  * Use the client activity API ([#1455](https://github.com/mozilla/glean/pull/1455)).
  * Update `AndroidX` dependencies ([#1441](https://github.com/mozilla/glean/pull/1441)).
* iOS
  * Use the client activity API ([#1465](https://github.com/mozilla/glean/pull/1465)).
    Note: this now introduces a baseline ping with reason `active` on startup.

# v33.10.3 (2021-01-18)

[Full changelog](https://github.com/mozilla/glean/compare/v33.10.2...v33.10.3)

* Rust
  * Upgrade rkv to 0.17 ([#1434](https://github.com/mozilla/glean/pull/1434))

# v33.10.2 (2021-01-15)

[Full changelog](https://github.com/mozilla/glean/compare/v33.10.1...v33.10.2)

* General:
  * A new metric `glean.error.io` has been added, counting the times an IO error happens when writing a pending ping to disk ([#1428](https://github.com/mozilla/glean/pull/1428))
* Android
  * A new metric `glean.validation.foreground_count` was added to the metrics ping ([#1418](https://github.com/mozilla/glean/pull/1418)).
* Rust
  * BUGFIX: Fix lock order inversion in RLB Timing Distribution ([#1431](https://github.com/mozilla/glean/pull/1431)).
  * Use RLB types instead of glean-core ones for RLB core metrics. ([#1432](https://github.com/mozilla/glean/pull/1432)).

# v33.10.1 (2021-01-06)

[Full changelog](https://github.com/mozilla/glean/compare/v33.10.0...v33.10.1)

No functional changes. v33.10.0 failed to generated iOS artifacts due to broken tests ([#1421](https://github.com/mozilla/glean/pull/1421)).

# v33.10.0 (2021-01-06)

[Full changelog](https://github.com/mozilla/glean/compare/v33.9.1...v33.10.0)

* General
  * A new metric `glean.validation.first_run_hour`, analogous to the existing `first_run_date` but with hour resolution, has been added. Only clients running the app for the first time after this change will report this metric ([#1403](https://github.com/mozilla/glean/pull/1403)).
* Rust
  * BUGFIX: Don't require mutable references in RLB traits ([#1417](https://github.com/mozilla/glean/pull/1417)).
* Python
  * Building the Python package from source now works on musl-based Linux distributions, such as Alpine Linux ([#1416](https://github.com/mozilla/glean/pull/1416)).

# v33.9.1 (2020-12-17)

[Full changelog](https://github.com/mozilla/glean/compare/v33.9.0...v33.9.1)

* Rust
  * BUGFIX: Don't panic on shutdown and avoid running tasks if uninitialized ([#1398](https://github.com/mozilla/glean/pull/1398)).
  * BUGFIX: Don't fail on empty database files ([#1398](https://github.com/mozilla/glean/pull/1398)).
  * BUGFIX: Support ping registration before Glean initializes ([#1393](https://github.com/mozilla/glean/pull/1393)).

# v33.9.0 (2020-12-15)

[Full changelog](https://github.com/mozilla/glean/compare/v33.8.0...v33.9.0)

* Rust
  * Introduce the String List metric type in the RLB. ([#1380](https://github.com/mozilla/glean/pull/1380)).
  * Introduce the `Datetime` metric type in the RLB ([#1384](https://github.com/mozilla/glean/pull/1384)).
  * Introduce the `CustomDistribution` and `TimingDistribution` metric type in the RLB ([#1394](https://github.com/mozilla/glean/pull/1394)).

# v33.8.0 (2020-12-10)

[Full changelog](https://github.com/mozilla/glean/compare/v33.7.0...v33.8.0)

* Rust
  * Introduce the Memory Distribution metric type in the RLB. ([#1376](https://github.com/mozilla/glean/pull/1376)).
  * Shut down Glean in tests before resetting to make sure they don't mistakenly init Glean twice in parallel ([#1375](https://github.com/mozilla/glean/pull/1375)).
  * BUGFIX: Fixing 2 `lock-order-inversion` bugs found by TSan ([#1378](https://github.com/mozilla/glean/pull/1378)).
    * TSan runs on mozilla-central tests, which found two (potential) bugs where 2 different locks were acquired in opposite order in different code paths,
      which could lead to deadlocks in multi-threaded code. As RLB uses multiple threads (e.g. for init and the dispatcher) by default, this can easily become an actual issue.
* Python
  * All log messages from the Glean SDK are now on the `glean` logger, obtainable through `logging.getLogger("glean")`.  (Prior to this, each module had its own logger, for example `glean.net.ping_upload_worker`).

# v33.7.0 (2020-12-07)

[Full changelog](https://github.com/mozilla/glean/compare/v33.6.0...v33.7.0)

* Rust
  * Upgrade rkv to 0.16.0 (no functional changes) ([#1355](https://github.com/mozilla/glean/pull/1355)).
  * Introduce the Event metric type in the RLB ([#1361](https://github.com/mozilla/glean/pull/1361)).
* Python
  * Python Linux wheels no longer work on Linux distributions released before 2014 (they now use the manylinux2014 ABI) ([#1353](https://github.com/mozilla/glean/pull/1353)).
  * Unbreak Python on non-Linux ELF platforms (BSD, Solaris/illumos) ([#1363](https://github.com/mozilla/glean/pull/1363)).

# v33.6.0 (2020-12-02)

[Full changelog](https://github.com/mozilla/glean/compare/v33.5.0...v33.6.0)

* Rust
  * BUGFIX: Negative timespans for the timespan metric now correctly record an `InvalidValue` error ([#1347](https://github.com/mozilla/glean/pull/1347)).
  * Introduce the Timespan metric type in the RLB ([#1347](https://github.com/mozilla/glean/pull/1347)).
* Python
  * BUGFIX: Network slowness or errors will no longer block the main dispatcher thread, leaving work undone on shutdown ([#1350](https://github.com/mozilla/glean/pull/1350)).
  * BUGFIX: Lower sleep time on upload waits to avoid being stuck when the main process ends ([#1349](https://github.com/mozilla/glean/pull/1349)).

# v33.5.0 (2020-12-01)

[Full changelog](https://github.com/mozilla/glean/compare/v33.4.0...v33.5.0)

* Rust
  * Introduce the UUID metric type in the RLB.
  * Introduce the Labeled metric type in the RLB ([#1327](https://github.com/mozilla/glean/pull/1327)).
  * Introduce the Quantity metric type in the RLB.
  * Introduce the `shutdown` API.
  * Add Glean debugging APIs.
* Python
  * BUGFIX: Setting a UUID metric to a value that is not in the expected UUID format will now record an error with the Glean error reporting system.

# v33.4.0 (2020-11-17)

[Full changelog](https://github.com/mozilla/glean/compare/v33.3.0...v33.4.0)

* General
  * When Rkv's safe mode is enabled (`features = ["rkv-safe-mode"]` on the `glean-core` crate) LMDB data is migrated at first start ([#1322](https://github.com/mozilla/glean/pull/1322)).
* Rust
  * Introduce the Counter metric type in the RLB.
  * Introduce the String metric type in the RLB.
  * BUGFIX: Track the size of the database directory at startup ([#1304](https://github.com/mozilla/glean/pull/1304)).
* Python
  * BUGFIX: Fix too-long sleep time in uploader due to unit mismatch ([#1325](https://github.com/mozilla/glean/pull/1325)).
* Swift
  * BUGFIX: Fix too-long sleep time in uploader due to unit mismatch ([#1325](https://github.com/mozilla/glean/pull/1325)).

# v33.3.0 (2020-11-12)

[Full changelog](https://github.com/mozilla/glean/compare/v33.2.0...v33.3.0)

* General
  * Do not require default-features on rkv and downgrade bincode ([#1317](https://github.com/mozilla/glean/pull/1317))
  * Do not require default-features on `rkv` and downgrade `bincode` ([#1317](https://github.com/mozilla/glean/pull/1317))
* Rust
  * Implement the experiments API ([#1314](https://github.com/mozilla/glean/pull/1314))

# v33.2.0 (2020-11-10)

[Full changelog](https://github.com/mozilla/glean/compare/v33.1.2...v33.2.0)

* Python
  * Fix building of Linux wheels ([#1303](https://github.com/mozilla/glean/pull/1303))
      * Python Linux wheels no longer work on Linux distributions released before 2010. (They now use the manylinux2010 ABI, rather than the manylinux1 ABI.)
* Rust
  * Introduce the RLB `net` module ([#1292](https://github.com/mozilla/glean/pull/1292))

# v33.1.2 (2020-11-04)

[Full changelog](https://github.com/mozilla/glean/compare/v33.1.1...v33.1.2)

* No changes.  v33.1.1 was tagged incorrectly.

# v33.1.1 (2020-11-04)

[Full changelog](https://github.com/mozilla/glean/compare/v33.1.0...v33.1.1)

* No changes.  v33.1.0 was tagged incorrectly.

# v33.1.0 (2020-11-04)

[Full changelog](https://github.com/mozilla/glean/compare/v33.0.4...v33.1.0)

* General
  * Standardize throttle backoff time throughout all bindings. ([#1240](https://github.com/mozilla/glean/pull/1240))
  * Update `glean_parser` to 1.29.0
    * Generated code now includes a comment next to each metric containing the name of the metric in its original `snake_case` form.
  * Expose the description of the metric types in glean_core using traits.
* Rust
  * Add the `BooleanMetric` type.
  * Add the `dispatcher` module (copied over from [mozilla-central](https://hg.mozilla.org/mozilla-central/rev/fbe0ea62f4bb50bfc5879a56667945697b2c90e7)).
  * Allow consumers to specify a custom uploader.
* Android
  * Update the JNA dependency from 5.2.0 to 5.6.0
  * The `glean-gradle-plugin` now makes sure that only a single Miniconda installation will happen at the same time to avoid a race condition when multiple components within the same project are using Glean.

# v33.0.4 (2020-09-28)

[Full changelog](https://github.com/mozilla/glean/compare/v33.0.3...v33.0.4)

Note: Previous 33.0.z releases were broken. This release now includes all changes from 33.0.0 to 33.0.3.

* General
  * Update `glean_parser` to 1.28.6
    * BUGFIX: Ensure Kotlin arguments are deterministically ordered
* Android
  * **Breaking change:** Updated to the Android Gradle Plugin v4.0.1 and Gradle 6.5.1. Projects using older versions of these components will need to update in order to use newer versions of the Glean SDK.
  * Update the Kotlin Gradle Plugin to version 1.4.10.
  * Fixed the building of `.aar` releases on Android so they include the Rust shared objects.

# v33.0.3 (2020-09-25)

[Full changelog](https://github.com/mozilla/glean/compare/v33.0.2...v33.0.3)

* General
  * v33.0.2 was tagged incorrectly. This release is just to correct that mistake.

# v33.0.2 (2020-09-25)

[Full changelog](https://github.com/mozilla/glean/compare/v33.0.1...v33.0.2)

* Android
  * Fixed the building of `.aar` releases on Android so they include the Rust shared objects.

# v33.0.1 (2020-09-24)

[Full changelog](https://github.com/mozilla/glean/compare/v33.0.0...v33.0.1)

* General
  * Update `glean_parser` to 1.28.6
    * BUGFIX: Ensure Kotlin arguments are deterministically ordered
* Android
  * Update the Kotlin Gradle Plugin to version 1.4.10.

# v33.0.0 (2020-09-22)

[Full changelog](https://github.com/mozilla/glean/compare/v32.4.0...v33.0.0)

* Android
  * **Breaking change:** Updated to the Android Gradle Plugin v4.0.1 and Gradle 6.5.1. Projects using older versions of these components will need to update in order to use newer versions of the Glean SDK.

# v32.4.1 (2020-10-01)

[Full changelog](https://github.com/mozilla/glean/compare/v32.4.0...v32.4.1)

* General
  * Update `glean_parser` to 1.28.6
    * BUGFIX: Ensure Kotlin arguments are deterministically ordered
  * BUGFIX: Transform ping directory size from bytes to kilobytes before accumulating to `glean.upload.pending_pings_directory_size` ([#1236](https://github.com/mozilla/glean/pull/1236)).

# v32.4.0 (2020-09-18)

[Full changelog](https://github.com/mozilla/glean/compare/v32.3.2...v32.4.0)

* General
  * Allow using quantity metric type outside of Gecko ([#1198](https://github.com/mozilla/glean/pull/1198))
  * Update `glean_parser` to 1.28.5
    * The `SUPERFLUOUS_NO_LINT` warning has been removed from the glinter. It likely did more harm than good, and makes it hard to make metrics.yaml files that pass across different versions of `glean_parser`.
    * Expired metrics will now produce a linter warning, `EXPIRED_METRIC`.
    * Expiry dates that are more than 730 days (~2 years) in the future will produce a linter warning, `EXPIRATION_DATE_TOO_FAR`.
    * Allow using the Quantity metric type outside of Gecko.
    * New parser configs `custom_is_expired` and `custom_validate_expires` added. These are both functions that take the expires value of the metric and return a bool. (See `Metric.is_expired` and `Metric.validate_expires`). These will allow FOG to provide custom validation for its version-based `expires` values.
  * Add a limit of 250 pending ping files. ([#1217](https://github.com/mozilla/glean/pull/1217)).
* Android
  * Don't retry the ping uploader when waiting, sleep instead. This avoids a never-ending increase of the backoff time ([#1217](https://github.com/mozilla/glean/pull/1217)).

# v32.3.2 (2020-09-11)

[Full changelog](https://github.com/mozilla/glean/compare/v32.3.1...v32.3.2)

* General
  * Track the size of the database file at startup ([#1141](https://github.com/mozilla/glean/pull/1141)).
  * Submitting a ping with upload disabled no longer shows an error message ([#1201](https://github.com/mozilla/glean/pull/1201)).
  * BUGFIX: scan the pending pings directories **after** dealing with upload status on initialization. This is important, because in case upload is disabled we delete any outstanding non-deletion ping file, and if we scan the pending pings folder before doing that we may end up sending pings that should have been discarded. ([#1205](https://github.com/mozilla/glean/pull/1205))
* iOS
  * Disabled code coverage in release builds ([#1195](https://github.com/mozilla/glean/issues/1195)).
* Python
  * Glean now ships a source package to pip install on platforms where wheels aren't provided.

# v32.3.1 (2020-09-09)

[Full changelog](https://github.com/mozilla/glean/compare/v32.3.0...v32.3.1)

* Python
    * Fixed the release process to generate all wheels ([#1193](https://github.com/mozilla/glean/pull/1193)).

# v32.3.0 (2020-08-27)

[Full changelog](https://github.com/mozilla/glean/compare/v32.2.0...v32.3.0)

* Android
  * Handle ping registration off the main thread. This removes a potential blocking call ([#1132](https://github.com/mozilla/glean/pull/1132)).
* iOS
  * Handle ping registration off the main thread. This removes a potential blocking call ([#1132](https://github.com/mozilla/glean/pull/1132)).
  * Glean for iOS is now being built with Xcode 12.0.0 (Beta 5) ([#1170](https://github.com/mozilla/glean/pull/1170)).

# v32.2.0 (2020-08-25)

[Full changelog](https://github.com/mozilla/glean/compare/v32.1.1...v32.2.0)

* General
  * Move logic to limit the number of retries on ping uploading "recoverable failures" to glean-core. ([#1120](https://github.com/mozilla/glean/pull/1120))
    * The functionality to limit the number of retries in these cases was introduced to the Glean SDK in `v31.1.0`. The work done now was to move that logic to the glean-core in order to avoid code duplication throughout the language bindings.
  * Update `glean_parser` to `v1.28.3`
    * BUGFIX: Generate valid C# code when using Labeled metric types.
    * BUGFIX: Support `HashSet` and `Dictionary` in the C# generated code.
  * Add a 10MB quota to the pending pings storage. ([#1100](https://github.com/mozilla/glean/pull/1110))
* C#
  * Add support for the String List metric type ([#1108](https://github.com/mozilla/glean/pull/1108)).
  * Enable generating the C# APIs using the glean_parser ([#1092](https://github.com/mozilla/glean/pull/1092)).
  * Add support for the `EventMetricType` in C# ([#1129](https://github.com/mozilla/glean/pull/1129)).
  * Add support for the `TimingDistributionMetricType` in C# ([#1131](https://github.com/mozilla/glean/pull/1131)).
  * Implement the experiments API in C# ([#1145](https://github.com/mozilla/glean/pull/1145)).
  * This is the last release with C# language bindings changes. Reach out to the Glean SDK team if you want to use the C# bindings in a new product and require additional features.
* Python
  * BUGFIX: Limit the number of retries for 5xx server errors on ping uploads ([#1120](https://github.com/mozilla/glean/pull/1120)).
    * This kinds of failures yield a "recoverable error", which means the ping gets re-enqueued. That can cause infinite loops on the ping upload worker. For python we were incorrectly only limiting the number of retries for I/O errors, another type of "recoverable error".
  * `kebab-case` ping names are now converted to `snake_case` so they are available on the object returned by `load_pings` ([#1122](https://github.com/mozilla/glean/pull/1122)).
  * For performance reasons, the `glinter` is no longer run as part of `glean.load_metrics()`. We recommend running `glinter` as part of your project's continuous integration instead ([#1124](https://github.com/mozilla/glean/pull/1124)).
  * A `measure` context manager for conveniently measuring runtimes has been added to `TimespanMetricType` and `TimingDistributionMetricType` ([#1126](https://github.com/mozilla/glean/pull/1126)).
  * Networking errors have changed from `ERROR` level to `DEBUG` level so they aren't displayed by default ([#1166](https://github.com/mozilla/glean/pull/1166)).
* iOS
  * Changed logging to use [`OSLog`](https://developer.apple.com/documentation/os/logging) rather than a mix of `NSLog` and `print`. ([#1133](https://github.com/mozilla/glean/pull/1133))

# v32.1.1 (2020-08-24)

[Full changelog](https://github.com/mozilla/glean/compare/v32.1.0...v32.1.1)

* Android
  * Support installing glean_parser in offline mode ([#1065](https://github.com/mozilla/glean/pull/1065)).
  * Fix a startup crash on some Android 8 (SDK=25) devices, due to a [bug in the Java compiler](https://issuetracker.google.com/issues/110848122#comment17) ([#1135](https://github.com/mozilla/glean/pull/1135)).

# v32.1.0 (2020-08-17)

[Full changelog](https://github.com/mozilla/glean/compare/v32.0.0...v32.1.0)

* General
  * The upload rate limiter has been changed from 10 pings per minute to 15 pings per minute.

# v32.0.0 (2020-08-03)

[Full changelog](https://github.com/mozilla/glean/compare/v31.6.0...v32.0.0)

* General
  * Limit ping request body size to 1MB. ([#1098](https://github.com/mozilla/glean/pull/1098))
* iOS
  * Implement ping tagging (i.e. the `X-Source-Tags` header) through custom URL ([#1100](https://github.com/mozilla/glean/pull/1100)).
* C#
  * Add support for Labeled Strings and Labeled Booleans.
  * Add support for the Counter metric type and Labeled Counter.
  * Add support for the `MemoryDistributionMetricType`.
* Python
  * **Breaking change:** `data_dir` must always be passed to `Glean.initialize`. Prior to this, a missing value would store Glean data in a temporary directory.
  * Logging messages from the Rust core are now sent through Python's standard library `logging` module. Therefore all logging in a Python application can be controlled through the `logging` module interface.
* Android
  * BUGFIX: Require activities executed via `GleanDebugView` to be exported.

# v31.6.0 (2020-07-24)

[Full changelog](https://github.com/mozilla/glean/compare/v31.5.0...v31.6.0)

* General
  * Implement JWE metric type ([#1073](https://github.com/mozilla/glean/pull/1073), [#1062](https://github.com/mozilla/glean/pull/1062)).
  * DEPRECATION: `getUploadEnabled` is deprecated (respectively `get_upload_enabled` in Python) ([#1046](https://github.com/mozilla/glean/pull/1046))
    * Due to Glean's asynchronous initialization the return value can be incorrect.
      Applications should not rely on Glean's internal state.
      Upload enabled status should be tracked by the application and communicated to Glean if it changes.
      Note: The method was removed from the C# and Python implementation.
  * Update `glean_parser` to `v1.28.1`
    * The `glean_parser` linting was leading consumers astray by incorrectly suggesting that `deletion-request` be instead `deletion_request` when used for `send_in_pings`. This was causing metrics intended for the `deletion-request` ping to not be included when it was collected and submitted. Consumers that are sending metrics in the `deletion-request` ping will need to update the `send_in_pings` value in their metrics.yaml to correct this.
    * Fixes a bug in doc rendering.

# v31.5.0 (2020-07-22)

[Full changelog](https://github.com/mozilla/glean/compare/v31.4.1...v31.5.0)

* General
  * Implement ping tagging (i.e. the `X-Source-Tags` header) ([#1074](https://github.com/mozilla/glean/pull/1074)). Note that this is not yet implemented for iOS.
  * String values that are too long now record `invalid_overflow` rather than `invalid_value` through the Glean error reporting mechanism. This affects the string, event and string list metrics.
  * `metrics.yaml` files now support a `data_sensitivity` field to all metrics for specifying the type of data collected in the field.
* Python
  * The Python unit tests no longer send telemetry to the production telemetry endpoint.
  * BUGFIX: If an `application_version` isn't provided to `Glean.initialize`, the `client_info.app_display_version` metric is set to `"Unknown"`, rather than resulting in invalid pings.
* Android
  * Allow defining which `Activity` to run next when using the `GleanDebugActivity`.
* iOS
  * BUGFIX: The memory unit is now correctly set on the `MemoryDistribution` metric type in Swift in generated metrics code.
* C#
  * Metrics can now be generated from the `metrics.yaml` files.

# v31.4.1 (2020-07-20)

[Full changelog](https://github.com/mozilla/glean/compare/v31.4.0...v31.4.1)

* General
  * BUGFIX: fix `int32` to `ErrorType` mapping. The `InvalidOverflow` had a value mismatch between glean-core and the bindings. This would only be a problem in unit tests. ([#1063](https://github.com/mozilla/glean/pull/1063))
* Android
  * Enable propagating options to the main product Activity when using the `GleanDebugActivity`.
  * BUGFIX: Fix the metrics ping collection for startup pings such as `reason=upgrade` to occur in the same thread/task as Glean initialize. Otherwise, it gets collected after the application lifetime metrics are cleared such as experiments that should be in the ping. ([#1069](https://github.com/mozilla/glean/pull/1069))

# v31.4.0 (2020-07-16)

[Full changelog](https://github.com/mozilla/glean/compare/v31.3.0...v31.4.0)

* General
  * Enable debugging features through environment variables. ([#1058](https://github.com/mozilla/glean/pull/1058))

# v31.3.0 (2020-07-10)

[Full changelog](https://github.com/mozilla/glean/compare/v31.2.3...v31.3.0)

* General
    * Remove locale from baseline ping. ([1609968](https://bugzilla.mozilla.org/show_bug.cgi?id=1609968), [#1016](https://github.com/mozilla/glean/pull/1016))
    * Persist X-Debug-ID header on store ping. ([1605097](https://bugzilla.mozilla.org/show_bug.cgi?id=1605097), [#1042](https://github.com/mozilla/glean/pull/1042))
    * BUGFIX: raise an error if Glean is initialized with an empty string as the `application_id` ([#1043](https://github.com/mozilla/glean/pull/1043)).
* Python
    * BUGFIX: correctly set the `app_build` metric to the newly provided `application_build_id` initialization option ([#1031](https://github.com/mozilla/glean/pull/1031)).
    * The Python bindings now report networking errors in the `glean.upload.ping_upload_failure` metric (like all the other bindings) ([#1039](https://github.com/mozilla/glean/pull/1039)).
    * Python default upgraded to Python 3.8 ([#995](https://github.com/mozilla/glean/pull/995))
* iOS
    * BUGFIX: Make `LabeledMetric` subscript public, so consuming applications can actually access it ([#1027](https://github.com/mozilla/glean/pull/1027))

# v31.2.3 (2020-06-29)

[Full changelog](https://github.com/mozilla/glean/compare/v31.2.2...v31.2.3)

* General
    * Move debug view tag management to the Rust core. ([1640575](https://bugzilla.mozilla.org/show_bug.cgi?id=1640575), [#998](https://github.com/mozilla/glean/pull/998))
    * BUGFIX: Fix mismatch in `event`s keys and values by using `glean_parser` version 1.23.0.

# v31.2.2 (2020-06-26)

[Full changelog](https://github.com/mozilla/glean/compare/v31.2.1...v31.2.2)

* Android
    * BUGFIX: Compile dependencies with `NDEBUG` to avoid linking unavailable symbols.
      This fixes a crash due to a missing `stderr` symbol on older Android ([#1020](https://github.com/mozilla/glean/pull/1020))

# v31.2.1 (2020-06-25)

[Full changelog](https://github.com/mozilla/glean/compare/v31.2.0...v31.2.1)

* Python
    * BUGFIX: Core metrics are now present in every ping, even if submit is called before initialize has a chance to complete. ([#1012](https://github.com/mozilla/glean/pull/1012))

# v31.2.0 (2020-06-24)

[Full changelog](https://github.com/mozilla/glean/compare/v31.1.2...v31.2.0)

* General
    * Add rate limiting capabilities to the upload manager. ([1543612](https://bugzilla.mozilla.org/show_bug.cgi?id=1543612), [#974](https://github.com/mozilla/glean/pull/974))
* Android
    * BUGFIX: baseline pings with reason "dirty startup" are no longer sent if Glean did not full initialize in the previous run ([#996](https://github.com/mozilla/glean/pull/996)).
* Python
    * Support for Python 3.5 was dropped ([#987](https://github.com/mozilla/glean/pull/987)).
    * Python wheels are now shipped with Glean release builds, resulting in much smaller libraries ([#1002](https://github.com/mozilla/glean/pull/1002))
    * The Python bindings now use `locale.getdefaultlocale()` rather than `locale.getlocale()` to determine the locale ([#1004](https://github.com/mozilla/glean/pull/1004)).

# v31.1.2 (2020-06-23)

[Full changelog](https://github.com/mozilla/glean/compare/v31.1.1...v31.1.2)

* General
    * BUGFIX: Correctly format the date and time in the `Date` header ([#993](https://github.com/mozilla/glean/pull/993)).
* Python
    * BUGFIX: Additional time is taken at shutdown to make sure pings are sent and telemetry is recorded. ([1646173](https://bugzilla.mozilla.org/show_bug.cgi?id=1646173), [#983](https://github.com/mozilla/glean/pull/983))
    * BUGFIX: Glean will run on the main thread when running in a `multiprocessing` subprocess ([#986](https://github.com/mozilla/glean/pull/986)).

# v31.1.1 (2020-06-12)

[Full changelog](https://github.com/mozilla/glean/compare/v31.1.0...v31.1.1)

* Android
    * Dropping the version requirement for lifecycle extensions down again. Upping the required version caused problems in A-C.

# v31.1.0 (2020-06-11)

[Full changelog](https://github.com/mozilla/glean/compare/v31.0.2...v31.1.0)

* General:
    * The `regex` crate is no longer required, making the Glean binary smaller ([#949](https://github.com/mozilla/glean/pull/949))
    * Record upload failures into a new metric ([#967](https://github.com/mozilla/glean/pull/967))
    * Log FFI errors as actual errors ([#935](https://github.com/mozilla/glean/pull/935))
    * Limit the number of upload retries in all implementations ([#953](https://github.com/mozilla/glean/pull/953), [#968](https://github.com/mozilla/glean/pull/968))
* Python
    * Additional safety guarantees for applications that use Python `threading` ([#962](https://github.com/mozilla/glean/pull/962))

# v31.0.2 (2020-05-29)

[Full changelog](https://github.com/mozilla/glean/compare/v31.0.1...v31.0.2)

* Rust
    * Fix list of included files in published crates

# v31.0.1 (2020-05-29)

[Full changelog](https://github.com/mozilla/glean/compare/v31.0.0...v31.0.1)

* Rust
    * Relax version requirement for `flate2` for compatibility reasons

# v31.0.0 (2020-05-28)

[Full changelog](https://github.com/mozilla/glean/compare/v30.1.0...v31.0.0)

* General:
  * The version of `glean_parser` has been upgraded to v1.22.0
    * A maximum of 10 `extra_keys` is now enforced for event metric types.
    * **Breaking change**: (Swift only) Combine all metrics and pings into a single generated file Metrics.swift.
      * For Swift users this requires to change the list of output files for the `sdk_generator.sh` script.
        It now only needs to include the single file `Generated/Metrics.swift`.

* Python:
  * BUGFIX: `lifetime: application` metrics are no longer recorded as `lifetime: user`.
  * BUGFIX: glean-core is no longer crashing when calling `uuid.set` with invalid UUIDs.
  * Refactor the ping uploader to use the new upload mechanism and add gzip compression.
  * Most of the work in `Glean.initialize` happens on a worker thread and no longer blocks
    the main thread.
* Rust:
  * Expose `Datetime` types to Rust consumers.

# v30.1.0 (2020-05-22)

[Full changelog](https://github.com/mozilla/glean/compare/v30.0.0...v30.1.0)

* Android & iOS
  * Ping payloads are now compressed using gzip.
* iOS
  * `Glean.initialize` is now a no-op if called from an embedded extension. This means that Glean will only run in the base application process in order to prevent extensions from behaving like separate applications with different client ids from the base application. Applications are responsible for ensuring that extension metrics are only collected within the base application.
* Python
  * `lifetime: application` metrics are now cleared after the Glean-owned pings are sent,
    after the product starts.
  * Glean Python bindings now build in a native Windows environment.
  * BUGFIX: `MemoryDistributionMetric` now parses correctly in `metrics.yaml` files.
  * BUGFIX: Glean will no longer crash if run as part of another library's coverage testing.

# v30.0.0 (2020-05-13)

[Full changelog](https://github.com/mozilla/glean/compare/v29.1.0...v30.0.0)

* General:
  * We completely replaced how the upload mechanism works.
    glean-core (the Rust part) now controls all upload and coordinates the platform side with its own internals.
    All language bindings implement ping uploading around a common API and protocol.
    There is no change for users of Glean, the language bindings for Android and iOS have been adopted to the new mechanism already.
  * Expose `RecordedEvent` and `DistributionData` types to Rust consumers ([#876](https://github.com/mozilla/glean/pull/876))
  * Log crate version at initialize ([#873](https://github.com/mozilla/glean/pull/873))
* Android:
  * Refactor the ping uploader to use the new upload mechanism.
* iOS:
  * Refactor the ping uploader to use the new upload mechanism.

# v29.1.2 (2021-01-26)

[Full changelog](https://github.com/mozilla/glean/compare/v29.1.1...v29.1.2)

**This is an iOS release only, built with Xcode 11.7**

Otherwise no functional changes.

* iOS
  * Build with Xcode 11.7 ([#1457](https://github.com/mozilla/glean/pull/1457))

# v29.1.1 (2020-05-22)

[Full changelog](https://github.com/mozilla/glean/compare/v29.1.0...v29.1.1)

* Android
  * BUGFIX: Fix a race condition that leads to a `ConcurrentModificationException`. [Bug 1635865](https://bugzilla.mozilla.org/1635865)

# v29.1.0 (2020-05-11)

[Full changelog](https://github.com/mozilla/glean/compare/v29.0.0...v29.1.0)

* General:
  * The version of glean_parser has been upgraded to v1.20.4
    * BUGFIX: `yamllint` errors are now reported using the correct file name.
  * The minimum and maximum values of a timing distribution can now be controlled by the `time_unit` parameter. See [bug 1630997](https://bugzilla.mozilla.org/show_bug.cgi?id=1630997) for more details.

# v29.0.0 (2020-05-05)

[Full changelog](https://github.com/mozilla/glean/compare/v28.0.0...v29.0.0)

* General:
  * The version of glean_parser has been upgraded to v1.20.2 ([#827](https://github.com/mozilla/glean/pull/827)):
    * **Breaking change:** glinter errors found during code generation will now return an error code.
    * `glean_parser` now produces a linter warning when `user` lifetime metrics are set to expire. See [bug 1604854](https://bugzilla.mozilla.org/show_bug.cgi?id=1604854) for additional context.
* Android:
  * The `PingType.submit()` can now be called without a `null` by Java consumers ([#853](https://github.com/mozilla/glean/pull/853)).
* Python:
  * BUGFIX: Fixed a race condition in the `atexit` handler, that would have resulted in the message "No database found" ([#854](https://github.com/mozilla/glean/pull/854)).
  * The Glean FFI header is now parsed at build time rather than runtime. Relevant for packaging in `PyInstaller`, the wheel no longer includes `glean.h` and adds `_glean_ffi.py` ([#852](https://github.com/mozilla/glean/pull/852)).
  * The minimum versions of many secondary dependencies have been lowered to make the Glean SDK compatible with more environments.
  * Dependencies that depend on the version of Python being used are now specified using the [Declaring platform specific dependencies syntax in setuptools](https://setuptools.readthedocs.io/en/latest/setuptools.html#declaring-platform-specific-dependencies). This means that more recent versions of dependencies are likely to be installed on Python 3.6 and later, and unnecessary backport libraries won't be installed on more recent Python versions.
* iOS:
  * Glean for iOS is now being built with Xcode 11.4.1 ([#856](https://github.com/mozilla/glean/pull/856))

# v28.0.0 (2020-04-23)

[Full changelog](https://github.com/mozilla/glean/compare/v27.1.0...v28.0.0)

* General:
  * The baseline ping is now sent when the application goes to foreground, in addition to background and dirty-startup.
* Python:
  * BUGFIX: The ping uploader will no longer display a trace back when the upload fails due to a failed DNS lookup, network outage, or related issues that prevent communication with the telemetry endpoint.
  * The dependency on `inflection` has been removed.
  * The Python bindings now use `subprocess` rather than `multiprocessing` to perform ping uploading in a separate process. This should be more compatible on all of the platforms Glean supports.

# v27.1.0 (2020-04-09)

[Full changelog](https://github.com/mozilla/glean/compare/v27.0.0...v27.1.0)

* General:
  * BUGFIX: baseline pings sent at startup with the `dirty_startup` reason will now include application lifetime metrics ([#810](https://github.com/mozilla/glean/pull/810))
* iOS:
  * **Breaking change:** Change Glean iOS to use Application Support directory [#815](https://github.com/mozilla/glean/pull/815). No migration code is included. This will reset collected data if integrated without migration. Please [contact the Glean SDK team](https://github.com/mozilla/glean#contact) if this affects you.
* Python
  * BUGFIX: Fixed a race condition between uploading pings and deleting the temporary directory on shutdown of the process.

# v27.0.0 (2020-04-08)

[Full changelog](https://github.com/mozilla/glean/compare/v26.0.0...v27.0.0)

* General
  * Glean will now detect when the upload enabled flag changes outside of the application, for example due to a change in a config file. This means that if upload is disabled while the application wasn't running (e.g. between the runs of a Python command using the Glean SDK), the database is correctly cleared and a deletion request ping is sent. See [#791](https://github.com/mozilla/glean/pull/791).
  * The `events` ping now includes a reason code: `startup`, `background` or `max_capacity`.
* iOS:
  * BUGFIX: A bug where the metrics ping is sent immediately at startup on the last day of the month has been fixed.
  * Glean for iOS is now being built with Xcode 11.4.0
  * The `measure` convenience function on timing distributions and time spans will now cancel the timing if the measured function throws, then rethrow the exception ([#808](https://github.com/mozilla/glean/pull/808))
  * Broken doc generation has been fixed ([#805](https://github.com/mozilla/glean/pull/805)).
* Kotlin
  * The `measure` convenience function on timing distributions and time spans will now cancel the timing if the measured function throws, then rethrow the exception ([#808](https://github.com/mozilla/glean/pull/808))
* Python:
  * Glean will now wait at application exit for up to one second to let its worker thread complete.
  * Ping uploading now happens in a separate child process by default. This can be disabled with the `allow_multiprocessing` configuration option.

# v26.0.0 (2020-03-27)

[Full changelog](https://github.com/mozilla/glean/compare/v25.1.0...v26.0.0)

* General:
  * The version of `glean_parser` has been updated to 1.19.0:
    * **Breaking change:** The regular expression used to validate labels is
      stricter and more correct.
    * Add more information about pings to markdown documentation:
      * State whether the ping includes client id;
      * Add list of data review links;
      * Add list of related bugs links.
    * `glean_parser` now makes it easier to write external translation functions for
      different language targets.
    * BUGFIX: glean_parser now works on 32-bit Windows.
* Android:
  * `gradlew clean` will no longer remove the Miniconda installation in
    `~/.gradle/glean`. Therefore `clean` can be used without reinstalling
    Miniconda afterward every time.
* Python:
  * **Breaking Change**: The `glean.util` and `glean.hardware` modules, which
    were unintentionally public, have been made private.
  * Most Glean work and I/O is now done on its own worker thread. This brings the parallelism Python in line with the other platforms.
  * The timing distribution, memory distribution, string list, labeled boolean and labeled string metric types are now supported in Python ([#762](https://github.com/mozilla/glean/pull/762), [#763](https://github.com/mozilla/glean/pull/763), [#765](https://github.com/mozilla/glean/pull/765), [#766](https://github.com/mozilla/glean/pull/766))

# v25.1.0 (2020-02-26)

[Full changelog](https://github.com/mozilla/glean/compare/v25.0.0...v25.1.0)

* Python:
  * The Boolean, Datetime and Timespan metric types are now supported in Python ([#731](https://github.com/mozilla/glean/pull/731), [#732](https://github.com/mozilla/glean/pull/732), [#737](https://github.com/mozilla/glean/pull/737))
  * Make public, document and test the debugging features ([#733](https://github.com/mozilla/glean/pull/733))

# v25.0.0 (2020-02-17)

[Full changelog](https://github.com/mozilla/glean/compare/v24.2.0...v25.0.0)

* General:
  * `ping_type` is not included in the `ping_info` any more ([#653](https://github.com/mozilla/glean/pull/653)), the pipeline takes the value from the submission URL.
  * The version of `glean_parser` has been upgraded to 1.18.2:
    * **Breaking Change (Java API)** Have the metrics names in Java match the names in Kotlin.
      See [Bug 1588060](https://bugzilla.mozilla.org/show_bug.cgi?id=1588060).
    * The reasons a ping are sent are now included in the generated markdown documentation.
* Android:
  * The `Glean.initialize` method runs mostly off the main thread ([#672](https://github.com/mozilla/glean/pull/672)).
  * Labels in labeled metrics now have a correct, and slightly stricter, regular expression.
    See [label format](https://mozilla.github.io/glean/user/metrics/index.html#label-format) for more information.
* iOS:
  * The baseline ping will now include `reason` codes that indicate why it was
    submitted. If an unclean shutdown is detected (e.g. due to force-close), this
    ping will be sent at startup with `reason: dirty_startup`.
  * Per [Bug 1614785](https://bugzilla.mozilla.org/show_bug.cgi?id=1614785), the
    clearing of application lifetime metrics now occurs after the metrics ping is
    sent in order to preserve values meant to be included in the startup metrics
    ping.
  * `initialize()` now performs most of its work in a background thread.
* Python:
  * When the pre-init task queue overruns, this is now recorded in the metric
    `glean.error.preinit_tasks_overflow`.
  * glinter warnings are printed to `stderr` when loading `metrics.yaml` and
    `pings.yaml` files.

# v24.2.0 (2020-02-11)

[Full changelog](https://github.com/mozilla/glean/compare/v24.1.0...v24.2.0)

* General:
  * Add `locale` to `client_info` section.
  * **Deprecation Warning** Since `locale` is now in the `client_info` section, the one
    in the baseline ping ([`glean.baseline.locale`](https://github.com/mozilla/glean/blob/c261205d6e84d2ab39c50003a8ffc3bd2b763768/glean-core/metrics.yaml#L28-L42))
    is redundant and will be removed by the end of the quarter.
  * Drop the Glean handle and move state into glean-core ([#664](https://github.com/mozilla/glean/pull/664))
  * If an experiment includes no `extra` fields, it will no longer include `{"extra": null}` in the JSON payload.
  * Support for ping `reason` codes was added.
  * The metrics ping will now include `reason` codes that indicate why it was
    submitted.
  * The version of `glean_parser` has been upgraded to 1.17.3
* Android:
  * Collections performed before initialization (preinit tasks) are now dispatched off
    the main thread during initialization.
  * The baseline ping will now include `reason` codes that indicate why it was
    submitted. If an unclean shutdown is detected (e.g. due to force-close), this
    ping will be sent at startup with `reason: dirty_startup`.
* iOS:
  * Collections performed before initialization (preinit tasks) are now dispatched off
    the main thread and not awaited during initialization.
  * Added recording of `glean.error.preinit_tasks_overflow` to report when
    the preinit task queue overruns, leading to data loss. See [bug
    1609734](https://bugzilla.mozilla.org/show_bug.cgi?id=1609734)

# v24.1.0 (2020-01-16)

[Full changelog](https://github.com/mozilla/glean/compare/v24.0.0...v24.1.0)

* General:
  * Stopping a non started measurement in a timing distribution will now be reported
    as an `invalid_state` error.
* Android:
  * A new metric `glean.error.preinit_tasks_overflow` was added to report when
    the preinit task queue overruns, leading to data loss. See [bug
    1609482](https://bugzilla.mozilla.org/show_bug.cgi?id=1609482)

# v24.0.0 (2020-01-14)

[Full changelog](https://github.com/mozilla/glean/compare/v23.0.1...v24.0.0)

* General:
  * **Breaking Change** An `enableUpload` parameter has been added to the `initialize()`
    function. This removes the requirement to call `setUploadEnabled()` prior to calling
    the `initialize()` function.
* Android:
  * The metrics ping scheduler will now only send metrics pings while the
    application is running. The application will no longer "wake up" at 4am
    using the Work Manager.
  * The code for migrating data from Glean SDK before version 19 was removed.
  * When using the `GleanTestLocalServer` rule in instrumented tests, pings are
    immediately flushed by the `WorkManager` and will reach the test endpoint as
    soon as possible.
* Python:
  * The Python bindings now support Python 3.5 - 3.7.
  * The Python bindings are now distributed as a wheel on Linux, macOS and
    Windows.

# v23.0.1 (2020-01-08)

[Full changelog](https://github.com/mozilla/glean/compare/v23.0.0...v23.0.1)

* Android:
  * BUGFIX: The Glean Gradle plugin will now work if an app or library doesn't
    have a metrics.yaml or pings.yaml file.
* iOS:
  * The released iOS binaries are now built with Xcode 11.3.

# v23.0.0 (2020-01-07)

[Full changelog](https://github.com/mozilla/glean/compare/v22.1.0...v23.0.0)

* Python bindings:
  * Support for events and UUID metrics was added.
* Android:
  * The Glean Gradle Plugin correctly triggers docs and API updates when registry files
    change, without requiring them to be deleted.
  * `parseISOTimeString` has been made 4x faster. This had an impact on Glean
    migration and initialization.
  * Metrics with `lifetime: application` are now cleared when the application is started,
    after startup Glean SDK pings are generated.
* All platforms:
  * The public method `PingType.send()` (in all platforms) have been deprecated
    and renamed to `PingType.submit()`.
  * Rename `deletion_request` ping to `deletion-request` ping after glean_parser update

# v22.1.0 (2019-12-17)

[Full changelog](https://github.com/mozilla/glean/compare/v22.0.0...v22.1.0)

* Add `InvalidOverflow` error to `TimingDistribution`s ([#583](https://github.com/mozilla/glean/pull/583))

# v22.0.0 (2019-12-05)

[Full changelog](https://github.com/mozilla/glean/compare/v21.3.0...v22.0.0)

* Add option to defer ping lifetime metric persistence ([#530](https://github.com/mozilla/glean/pull/530))
* Add a crate for the nice control API ([#542](https://github.com/mozilla/glean/pull/542))
* Pending `deletion_request` pings are resent on start ([#545](https://github.com/mozilla/glean/pull/545))

# v21.3.0 (2019-12-03)

[Full changelog](https://github.com/mozilla/glean/compare/v21.2.0...v21.3.0)

* Timers are reset when disabled. That avoids recording timespans across disabled/enabled toggling ([#495](https://github.com/mozilla/glean/pull/495)).
* Add a new flag to pings: `send_if_empty` ([#528](https://github.com/mozilla/glean/pull/528))
* Upgrade `glean_parser` to v1.12.0
* Implement the deletion request ping in Glean ([#526](https://github.com/mozilla/glean/pull/526))

# v21.2.0 (2019-11-21)

[Full changelog](https://github.com/mozilla/glean/compare/v21.1.1...v21.2.0)

* All platforms

  * The experiments API is no longer ignored before the Glean SDK initialized. Calls are
    recorded and played back once the Glean SDK is initialized.

  * String list items were being truncated to 20, rather than 50, bytes when using
    `.set()` (rather than `.add()`). This has been corrected, but it may result
    in changes in the sent data if using string list items longer than 20 bytes.

# v21.1.1 (2019-11-20)

[Full changelog](https://github.com/mozilla/glean/compare/v21.1.0...v21.1.1)

* Android:

  * Use the `LifecycleEventObserver` interface, rather than the `DefaultLifecycleObserver`
    interface, since the latter isn't compatible with old SDK targets.

# v21.1.0 (2019-11-20)

[Full changelog](https://github.com/mozilla/glean/compare/v21.0.0...v21.1.0)

* Android:

  * Two new metrics were added to investigate sending of metrics and baseline pings.
    See [bug 1597980](https://bugzilla.mozilla.org/show_bug.cgi?id=1597980) for more information.

  * Glean's two lifecycle observers were refactored to avoid the use of reflection.

* All platforms:

  * Timespans will now not record an error if stopping after setting upload enabled to false.

# v21.0.0 (2019-11-18)

[Full changelog](https://github.com/mozilla/glean/compare/v20.2.0...v21.0.0)

* Android:

  * The `GleanTimerId` can now be accessed in Java and is no longer a `typealias`.

  * Fixed a bug where the metrics ping was getting scheduled twice on startup.
* All platforms

  * Bumped `glean_parser` to version 1.11.0.

# v20.2.0 (2019-11-11)

[Full changelog](https://github.com/mozilla/glean/compare/v20.1.0...v20.2.0)

* In earlier 20.x.x releases, the version of glean-ffi was incorrectly built
  against the wrong version of glean-core.

# v20.1.0 (2019-11-11)

[Full changelog](https://github.com/mozilla/glean/compare/v20.0.0...v20.1.0)

* The version of Glean is included in the Glean Gradle plugin.

* When constructing a ping, events are now sorted by their timestamp. In practice,
  it rarely happens that event timestamps are unsorted to begin with, but this
  guards against a potential race condition and incorrect usage of the lower-level
  API.

# v20.0.0 (2019-11-11)

[Full changelog](https://github.com/mozilla/glean/compare/v19.1.0...v20.0.0)

* Glean users should now use a Gradle plugin rather than a Gradle script. (#421)
  See [integrating with the build system docs](https://mozilla.github.io/glean/book/user/adding-glean-to-your-project.html#integrating-with-the-build-system) for more information.

* In Kotlin, metrics that can record errors now have a new testing method,
  `testGetNumRecordedErrors`. (#401)

# v19.1.0 (2019-10-29)

[Full changelog](https://github.com/mozilla/glean/compare/v19.0.0...v19.1.0)

* Fixed a crash calling `start` on a timing distribution metric before Glean is initialized.
  Timings are always measured, but only recorded when upload is enabled ([#400](https://github.com/mozilla/glean/pull/400))
* BUGFIX: When the Debug Activity is used to log pings, each ping is now logged only once ([#407](https://github.com/mozilla/glean/pull/407))
* New `invalid state` error, used in timespan recording ([#230](https://github.com/mozilla/glean/pull/230))
* Add an Android crash instrumentation walk-through ([#399](https://github.com/mozilla/glean/pull/399))
* Fix crashing bug by avoiding assert-printing in LMDB ([#422](https://github.com/mozilla/glean/pull/422))
* Upgrade dependencies, including rkv ([#416](https://github.com/mozilla/glean/pull/416))

# v19.0.0 (2019-10-22)

[Full changelog](https://github.com/mozilla/glean/compare/v0.0.1-TESTING6...v19.0.0)

First stable release of Glean in Rust (aka glean-core).
This is a major milestone in using a cross-platform implementation of Glean on the Android platform.

* Fix round-tripping of timezone offsets in dates ([#392](https://github.com/mozilla/glean/pull/392))
* Handle dynamic labels in coroutine tasks ([#394](https://github.com/mozilla/glean/pull/384))

# v0.0.1-TESTING6 (2019-10-18)

[Full changelog](https://github.com/mozilla/glean/compare/v0.0.1-TESTING5...v0.0.1-TESTING6)

* Ignore dynamically stored labels if Glean is not initialized ([#374](https://github.com/mozilla/glean/pull/374))
* Make sure ProGuard doesn't remove Glean classes from the app ([#380](https://github.com/mozilla/glean/pull/380))
* Keep track of pings in all modes ([#378](https://github.com/mozilla/glean/pull/378))
* Add `jnaTest` dependencies to the `forUnitTest` JAR ([#382](https://github.com/mozilla/glean/pull/382))

# v0.0.1-TESTING5 (2019-10-10)

[Full changelog](https://github.com/mozilla/glean/compare/v0.0.1-TESTING4...v0.0.1-TESTING5)

* Upgrade to NDK r20 ([#365](https://github.com/mozilla/glean/pull/365))

# v0.0.1-TESTING4 (2019-10-09)

[Full changelog](https://github.com/mozilla/glean/compare/v0.0.1-TESTING3...v0.0.1-TESTING4)

* Take DST into account when converting a calendar into its items ([#359](https://github.com/mozilla/glean/pull/359))
* Include a macOS library in the `forUnitTests` builds ([#358](https://github.com/mozilla/glean/pull/358))
* Keep track of all registered pings in test mode ([#363](https://github.com/mozilla/glean/pull/363))

# v0.0.1-TESTING3 (2019-10-08)

[Full changelog](https://github.com/mozilla/glean/compare/v0.0.1-TESTING2...v0.0.1-TESTING3)

* Allow configuration of Glean through the `GleanTestRule`
* Bump `glean_parser` version to 1.9.2

# v0.0.1-TESTING2 (2019-10-07)

[Full changelog](https://github.com/mozilla/glean/compare/v0.0.1-TESTING1...v0.0.1-TESTING2)

* Include a Windows library in the `forUnitTests` builds

# v0.0.1-TESTING1 (2019-10-02)

[Full changelog](https://github.com/mozilla/glean/compare/95b6bcc03616c8d7c3e3e64e99ee9953aa06a474...v0.0.1-TESTING1)

### General

First testing release.<|MERGE_RESOLUTION|>--- conflicted
+++ resolved
@@ -1,8 +1,5 @@
 # Unreleased changes
 
-<<<<<<< HEAD
-[Full changelog](https://github.com/mozilla/glean/compare/v52.5.0...main)
-=======
 [Full changelog](https://github.com/mozilla/glean/compare/v52.6.0...main)
 
 # v52.6.0 (2023-04-20)
@@ -11,7 +8,6 @@
 
 * Rust
   * The Text metric type is now available in the Rust language bindings ([#2451](https://github.com/mozilla/glean/pull/2451))
->>>>>>> c5507f07
 
 # v52.5.0 (2023-04-11)
 
