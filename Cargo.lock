--- conflicted
+++ resolved
@@ -221,11 +221,7 @@
 
 [[package]]
 name = "glean"
-<<<<<<< HEAD
-version = "38.0.1"
-=======
 version = "39.0.0"
->>>>>>> ac903d9d
 dependencies = [
  "chrono",
  "crossbeam-channel",
@@ -247,11 +243,7 @@
 
 [[package]]
 name = "glean-core"
-<<<<<<< HEAD
-version = "38.0.1"
-=======
 version = "39.0.0"
->>>>>>> ac903d9d
 dependencies = [
  "bincode",
  "chrono",
@@ -273,11 +265,7 @@
 
 [[package]]
 name = "glean-ffi"
-<<<<<<< HEAD
-version = "38.0.1"
-=======
 version = "39.0.0"
->>>>>>> ac903d9d
 dependencies = [
  "android_logger",
  "env_logger",
