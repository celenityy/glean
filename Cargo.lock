# This file is automatically @generated by Cargo.
# It is not intended for manual editing.
version = 3

[[package]]
name = "adler"
version = "1.0.2"
source = "registry+https://github.com/rust-lang/crates.io-index"
checksum = "f26201604c87b1e01bd3d98f8d5d9a8fcbb815e8cedb41ffccbeb4bf593a35fe"

[[package]]
name = "android_log-sys"
version = "0.2.0"
source = "registry+https://github.com/rust-lang/crates.io-index"
checksum = "85965b6739a430150bdd138e2374a98af0c3ee0d030b3bb7fc3bddff58d0102e"

[[package]]
name = "android_logger"
version = "0.12.0"
source = "registry+https://github.com/rust-lang/crates.io-index"
checksum = "037f3e1da32ddba7770530e69258b742c15ad67bdf90e5f6b35f4b6db9a60eb7"
dependencies = [
 "android_log-sys",
 "env_logger",
 "log",
 "once_cell",
]

[[package]]
name = "anyhow"
version = "1.0.71"
source = "registry+https://github.com/rust-lang/crates.io-index"
checksum = "9c7d0618f0e0b7e8ff11427422b64564d5fb0be1940354bfe2e0529b18a9d9b8"

[[package]]
name = "arrayref"
version = "0.3.6"
source = "registry+https://github.com/rust-lang/crates.io-index"
checksum = "a4c527152e37cf757a3f78aae5a06fbeefdb07ccc535c980a3208ee3060dd544"

[[package]]
name = "askama"
version = "0.12.0"
source = "registry+https://github.com/rust-lang/crates.io-index"
checksum = "47cbc3cf73fa8d9833727bbee4835ba5c421a0d65b72daf9a7b5d0e0f9cfb57e"
dependencies = [
 "askama_derive",
 "askama_escape",
]

[[package]]
name = "askama_derive"
version = "0.12.1"
source = "registry+https://github.com/rust-lang/crates.io-index"
checksum = "c22fbe0413545c098358e56966ff22cdd039e10215ae213cfbd65032b119fc94"
dependencies = [
 "basic-toml",
 "mime",
 "mime_guess",
 "nom",
 "proc-macro2",
 "quote",
 "serde",
 "syn",
]

[[package]]
name = "askama_escape"
version = "0.10.3"
source = "registry+https://github.com/rust-lang/crates.io-index"
checksum = "619743e34b5ba4e9703bba34deac3427c72507c7159f5fd030aea8cac0cfe341"

[[package]]
name = "autocfg"
version = "1.1.0"
source = "registry+https://github.com/rust-lang/crates.io-index"
checksum = "d468802bab17cbc0cc575e9b053f41e72aa36bfa6b7f55e3529ffa43161b97fa"

[[package]]
name = "basic-toml"
version = "0.1.2"
source = "registry+https://github.com/rust-lang/crates.io-index"
checksum = "5c0de75129aa8d0cceaf750b89013f0e08804d6ec61416da787b35ad0d7cddf1"
dependencies = [
 "serde",
]

[[package]]
name = "bincode"
version = "1.3.3"
source = "registry+https://github.com/rust-lang/crates.io-index"
checksum = "b1f45e9417d87227c7a56d22e471c6206462cba514c7590c09aff4cf6d1ddcad"
dependencies = [
 "serde",
]

[[package]]
name = "bitflags"
version = "1.3.2"
source = "registry+https://github.com/rust-lang/crates.io-index"
checksum = "bef38d45163c2f1dde094a7dfd33ccf595c92905c8f8f4fdc18d06fb1037718a"

[[package]]
name = "bitflags"
version = "2.4.1"
source = "registry+https://github.com/rust-lang/crates.io-index"
checksum = "327762f6e5a765692301e5bb513e0d9fef63be86bbc14528052b1cd3e6f03e07"
dependencies = [
 "serde",
]

[[package]]
name = "byteorder"
version = "1.4.3"
source = "registry+https://github.com/rust-lang/crates.io-index"
checksum = "14c189c53d098945499cdfa7ecc63567cf3886b3332b312a5b4585d8d3a6a610"

[[package]]
name = "bytes"
version = "1.3.0"
source = "registry+https://github.com/rust-lang/crates.io-index"
checksum = "dfb24e866b15a1af2a1b663f10c6b6b8f397a84aadb828f12e5b289ec23a3a3c"

[[package]]
name = "camino"
version = "1.1.4"
source = "registry+https://github.com/rust-lang/crates.io-index"
checksum = "c530edf18f37068ac2d977409ed5cd50d53d73bc653c7647b48eb78976ac9ae2"
dependencies = [
 "serde",
]

[[package]]
name = "cargo-platform"
version = "0.1.2"
source = "registry+https://github.com/rust-lang/crates.io-index"
checksum = "cbdb825da8a5df079a43676dbe042702f1707b1109f713a01420fbb4cc71fa27"
dependencies = [
 "serde",
]

[[package]]
name = "cargo_metadata"
version = "0.15.2"
source = "registry+https://github.com/rust-lang/crates.io-index"
checksum = "982a0cf6a99c350d7246035613882e376d58cebe571785abc5da4f648d53ac0a"
dependencies = [
 "camino",
 "cargo-platform",
 "semver",
 "serde",
 "serde_json",
 "thiserror",
]

[[package]]
name = "cc"
version = "1.0.83"
source = "registry+https://github.com/rust-lang/crates.io-index"
checksum = "f1174fb0b6ec23863f8b971027804a42614e347eafb0a95bf0b12cdae21fc4d0"
dependencies = [
 "libc",
]

[[package]]
name = "cfg-if"
version = "1.0.0"
source = "registry+https://github.com/rust-lang/crates.io-index"
checksum = "baf1de4339761588bc0619e3cbc0120ee582ebb74b53b4efbf79117bd2da40fd"

[[package]]
name = "chrono"
version = "0.4.19"
source = "registry+https://github.com/rust-lang/crates.io-index"
checksum = "670ad68c9088c2a963aaa298cb369688cf3f9465ce5e2d4ca10e6e0098a1ce73"
dependencies = [
 "libc",
 "num-integer",
 "num-traits",
 "serde",
 "time",
 "winapi",
]

[[package]]
name = "crc32fast"
version = "1.3.2"
source = "registry+https://github.com/rust-lang/crates.io-index"
checksum = "b540bd8bc810d3885c6ea91e2018302f68baba2129ab3e88f32389ee9370880d"
dependencies = [
 "cfg-if",
]

[[package]]
name = "crossbeam-channel"
version = "0.5.12"
source = "registry+https://github.com/rust-lang/crates.io-index"
checksum = "ab3db02a9c5b5121e1e42fbdb1aeb65f5e02624cc58c43f2884c6ccac0b82f95"
dependencies = [
 "crossbeam-utils",
]

[[package]]
name = "crossbeam-utils"
version = "0.8.19"
source = "registry+https://github.com/rust-lang/crates.io-index"
checksum = "248e3bacc7dc6baa3b21e405ee045c3047101a49145e7e9eca583ab4c2ca5345"

[[package]]
name = "ctor"
version = "0.2.4"
source = "registry+https://github.com/rust-lang/crates.io-index"
checksum = "1f34ba9a9bcb8645379e9de8cb3ecfcf4d1c85ba66d90deb3259206fa5aa193b"
dependencies = [
 "quote",
 "syn",
]

[[package]]
name = "dashmap"
version = "4.0.2"
source = "registry+https://github.com/rust-lang/crates.io-index"
checksum = "e77a43b28d0668df09411cb0bc9a8c2adc40f9a048afe863e05fd43251e8e39c"
dependencies = [
 "cfg-if",
 "num_cpus",
]

[[package]]
name = "either"
version = "1.6.1"
source = "registry+https://github.com/rust-lang/crates.io-index"
checksum = "e78d4f1cc4ae33bbfc157ed5d5a5ef3bc29227303d595861deb238fcec4e9457"

[[package]]
name = "env_logger"
version = "0.10.0"
source = "registry+https://github.com/rust-lang/crates.io-index"
checksum = "85cdab6a89accf66733ad5a1693a4dcced6aeff64602b634530dd73c1f3ee9f0"
dependencies = [
 "humantime",
 "log",
]

[[package]]
name = "errno"
version = "0.3.3"
source = "registry+https://github.com/rust-lang/crates.io-index"
checksum = "136526188508e25c6fef639d7927dfb3e0e3084488bf202267829cf7fc23dbdd"
dependencies = [
 "errno-dragonfly",
 "libc",
 "windows-sys",
]

[[package]]
name = "errno-dragonfly"
version = "0.1.2"
source = "registry+https://github.com/rust-lang/crates.io-index"
checksum = "aa68f1b12764fab894d2755d2518754e71b4fd80ecfb822714a1206c2aab39bf"
dependencies = [
 "cc",
 "libc",
]

[[package]]
name = "fastrand"
version = "2.0.0"
source = "registry+https://github.com/rust-lang/crates.io-index"
checksum = "6999dc1837253364c2ebb0704ba97994bd874e8f195d665c50b7548f6ea92764"

[[package]]
name = "fd-lock"
version = "3.0.13"
source = "registry+https://github.com/rust-lang/crates.io-index"
checksum = "ef033ed5e9bad94e55838ca0ca906db0e043f517adda0c8b79c7a8c66c93c1b5"
dependencies = [
 "cfg-if",
 "rustix",
 "windows-sys",
]

[[package]]
name = "flate2"
version = "1.0.31"
source = "registry+https://github.com/rust-lang/crates.io-index"
checksum = "7f211bbe8e69bbd0cfdea405084f128ae8b4aaa6b0b522fc8f2b009084797920"
dependencies = [
 "crc32fast",
 "miniz_oxide",
]

[[package]]
name = "form_urlencoded"
version = "1.1.0"
source = "registry+https://github.com/rust-lang/crates.io-index"
checksum = "a9c384f161156f5260c24a097c56119f9be8c798586aecc13afbcbe7b7e26bf8"
dependencies = [
 "percent-encoding",
]

[[package]]
name = "fs-err"
version = "2.9.0"
source = "registry+https://github.com/rust-lang/crates.io-index"
checksum = "0845fa252299212f0389d64ba26f34fa32cfe41588355f21ed507c59a0f64541"

[[package]]
name = "getrandom"
version = "0.2.8"
source = "registry+https://github.com/rust-lang/crates.io-index"
checksum = "c05aeb6a22b8f62540c194aac980f2115af067bfe15a0734d7277a768d396b31"
dependencies = [
 "cfg-if",
 "libc",
 "wasi 0.11.0+wasi-snapshot-preview1",
]

[[package]]
name = "glean"
<<<<<<< HEAD
version = "61.1.0"
=======
version = "61.2.0"
>>>>>>> 56168b6a
dependencies = [
 "crossbeam-channel",
 "env_logger",
 "flate2",
 "glean-core",
 "inherent",
 "jsonschema-valid",
 "libc",
 "log",
 "once_cell",
 "serde_json",
 "tempfile",
 "whatsys",
]

[[package]]
name = "glean-build"
version = "15.0.1"
dependencies = [
 "tempfile",
 "xshell-venv",
]

[[package]]
name = "glean-bundle"
version = "1.0.0"
dependencies = [
 "glean-core",
 "uniffi-bindgen",
]

[[package]]
name = "glean-bundle-android"
version = "1.0.0"
dependencies = [
 "glean-core",
]

[[package]]
name = "glean-core"
<<<<<<< HEAD
version = "61.1.0"
=======
version = "61.2.0"
>>>>>>> 56168b6a
dependencies = [
 "android_logger",
 "bincode",
 "chrono",
 "crossbeam-channel",
 "ctor",
 "env_logger",
 "flate2",
 "iso8601",
 "log",
 "once_cell",
 "oslog",
 "rkv",
 "serde",
 "serde_json",
 "tempfile",
 "thiserror",
 "time",
 "uniffi",
 "uuid",
 "zeitstempel",
]

[[package]]
name = "glob"
version = "0.3.0"
source = "registry+https://github.com/rust-lang/crates.io-index"
checksum = "9b919933a397b79c37e33b77bb2aa3dc8eb6e165ad809e58ff75bc7db2e34574"

[[package]]
name = "goblin"
version = "0.8.0"
source = "registry+https://github.com/rust-lang/crates.io-index"
checksum = "bb07a4ffed2093b118a525b1d8f5204ae274faed5604537caf7135d0f18d9887"
dependencies = [
 "log",
 "plain",
 "scroll",
]

[[package]]
name = "heck"
version = "0.5.0"
source = "registry+https://github.com/rust-lang/crates.io-index"
checksum = "2304e00983f87ffb38b55b444b5e3b60a884b5d30c0fca7d82fe33449bbe55ea"

[[package]]
name = "hermit-abi"
version = "0.2.6"
source = "registry+https://github.com/rust-lang/crates.io-index"
checksum = "ee512640fe35acbfb4bb779db6f0d80704c2cacfa2e39b601ef3e3f47d1ae4c7"
dependencies = [
 "libc",
]

[[package]]
name = "humantime"
version = "2.1.0"
source = "registry+https://github.com/rust-lang/crates.io-index"
checksum = "9a3a5bfb195931eeb336b2a7b4d761daec841b97f947d34394601737a7bba5e4"

[[package]]
name = "id-arena"
version = "2.2.1"
source = "registry+https://github.com/rust-lang/crates.io-index"
checksum = "25a2bc672d1148e28034f176e01fffebb08b35768468cc954630da77a1449005"

[[package]]
name = "idna"
version = "0.3.0"
source = "registry+https://github.com/rust-lang/crates.io-index"
checksum = "e14ddfc70884202db2244c223200c204c2bda1bc6e0998d11b5e024d657209e6"
dependencies = [
 "unicode-bidi",
 "unicode-normalization",
]

[[package]]
name = "inherent"
version = "1.0.9"
source = "registry+https://github.com/rust-lang/crates.io-index"
checksum = "b311f3b85c4fe018ce74d962fec93365819da2219e1d6529d66db241e7c70ce0"
dependencies = [
 "proc-macro2",
 "quote",
 "syn",
]

[[package]]
name = "iri-string"
version = "0.5.6"
source = "registry+https://github.com/rust-lang/crates.io-index"
checksum = "bf071934ee7ee97e52fa1868a9540a7885eab75926bd70794030304a9797cea1"

[[package]]
name = "iso8601"
version = "0.4.2"
source = "registry+https://github.com/rust-lang/crates.io-index"
checksum = "e5b94fbeb759754d87e1daea745bc8efd3037cd16980331fe1d1524c9a79ce96"
dependencies = [
 "nom",
]

[[package]]
name = "itertools"
version = "0.10.3"
source = "registry+https://github.com/rust-lang/crates.io-index"
checksum = "a9a9d19fa1e79b6215ff29b9d6880b706147f16e9b1dbb1e4e5947b5b02bc5e3"
dependencies = [
 "either",
]

[[package]]
name = "itoa"
version = "1.0.4"
source = "registry+https://github.com/rust-lang/crates.io-index"
checksum = "4217ad341ebadf8d8e724e264f13e593e0648f5b3e94b3896a5df283be015ecc"

[[package]]
name = "json-pointer"
version = "0.3.4"
source = "registry+https://github.com/rust-lang/crates.io-index"
checksum = "5fe841b94e719a482213cee19dd04927cf412f26d8dc84c5a446c081e49c2997"
dependencies = [
 "serde_json",
]

[[package]]
name = "jsonschema-valid"
version = "0.5.2"
source = "registry+https://github.com/rust-lang/crates.io-index"
checksum = "998c0b6acd4e20747af58157c9d55878970f546088e17c9870f4b41bc8a032a3"
dependencies = [
 "chrono",
 "iri-string",
 "itertools",
 "json-pointer",
 "lazy_static",
 "percent-encoding",
 "regex",
 "serde_json",
 "textwrap",
 "url",
]

[[package]]
name = "lazy_static"
version = "1.4.0"
source = "registry+https://github.com/rust-lang/crates.io-index"
checksum = "e2abad23fbc42b3700f2f279844dc832adb2b2eb069b2df918f455c4e18cc646"

[[package]]
name = "libc"
version = "0.2.149"
source = "registry+https://github.com/rust-lang/crates.io-index"
checksum = "a08173bc88b7955d1b3145aa561539096c421ac8debde8cbc3612ec635fee29b"

[[package]]
name = "linux-raw-sys"
version = "0.4.10"
source = "registry+https://github.com/rust-lang/crates.io-index"
checksum = "da2479e8c062e40bf0066ffa0bc823de0a9368974af99c9f6df941d2c231e03f"

[[package]]
name = "lmdb-rkv"
version = "0.14.0"
source = "registry+https://github.com/rust-lang/crates.io-index"
checksum = "447a296f7aca299cfbb50f4e4f3d49451549af655fb7215d7f8c0c3d64bad42b"
dependencies = [
 "bitflags 1.3.2",
 "byteorder",
 "libc",
 "lmdb-rkv-sys",
]

[[package]]
name = "lmdb-rkv-sys"
version = "0.11.2"
source = "registry+https://github.com/rust-lang/crates.io-index"
checksum = "61b9ce6b3be08acefa3003c57b7565377432a89ec24476bbe72e11d101f852fe"
dependencies = [
 "cc",
 "libc",
 "pkg-config",
]

[[package]]
name = "log"
version = "0.4.20"
source = "registry+https://github.com/rust-lang/crates.io-index"
checksum = "b5e6163cb8c49088c2c36f57875e58ccd8c87c7427f7fbd50ea6710b2f3f2e8f"

[[package]]
name = "memchr"
version = "2.5.0"
source = "registry+https://github.com/rust-lang/crates.io-index"
checksum = "2dffe52ecf27772e601905b7522cb4ef790d2cc203488bbd0e2fe85fcb74566d"

[[package]]
name = "mime"
version = "0.3.16"
source = "registry+https://github.com/rust-lang/crates.io-index"
checksum = "2a60c7ce501c71e03a9c9c0d35b861413ae925bd979cc7a4e30d060069aaac8d"

[[package]]
name = "mime_guess"
version = "2.0.4"
source = "registry+https://github.com/rust-lang/crates.io-index"
checksum = "4192263c238a5f0d0c6bfd21f336a313a4ce1c450542449ca191bb657b4642ef"
dependencies = [
 "mime",
 "unicase",
]

[[package]]
name = "minimal-lexical"
version = "0.2.1"
source = "registry+https://github.com/rust-lang/crates.io-index"
checksum = "68354c5c6bd36d73ff3feceb05efa59b6acb7626617f4962be322a825e61f79a"

[[package]]
name = "miniz_oxide"
version = "0.7.1"
source = "registry+https://github.com/rust-lang/crates.io-index"
checksum = "e7810e0be55b428ada41041c41f32c9f1a42817901b4ccf45fa3d4b6561e74c7"
dependencies = [
 "adler",
]

[[package]]
name = "nom"
version = "7.1.1"
source = "registry+https://github.com/rust-lang/crates.io-index"
checksum = "a8903e5a29a317527874d0402f867152a3d21c908bb0b933e416c65e301d4c36"
dependencies = [
 "memchr",
 "minimal-lexical",
]

[[package]]
name = "num-integer"
version = "0.1.45"
source = "registry+https://github.com/rust-lang/crates.io-index"
checksum = "225d3389fb3509a24c93f5c29eb6bde2586b98d9f016636dff58d7c6f7569cd9"
dependencies = [
 "autocfg",
 "num-traits",
]

[[package]]
name = "num-traits"
version = "0.2.15"
source = "registry+https://github.com/rust-lang/crates.io-index"
checksum = "578ede34cf02f8924ab9447f50c28075b4d3e5b269972345e7e0372b38c6cdcd"
dependencies = [
 "autocfg",
]

[[package]]
name = "num_cpus"
version = "1.15.0"
source = "registry+https://github.com/rust-lang/crates.io-index"
checksum = "0fac9e2da13b5eb447a6ce3d392f23a29d8694bff781bf03a16cd9ac8697593b"
dependencies = [
 "hermit-abi",
 "libc",
]

[[package]]
name = "once_cell"
version = "1.18.0"
source = "registry+https://github.com/rust-lang/crates.io-index"
checksum = "dd8b5dd2ae5ed71462c540258bedcb51965123ad7e7ccf4b9a8cafaa4a63576d"

[[package]]
name = "ordered-float"
version = "3.2.0"
source = "registry+https://github.com/rust-lang/crates.io-index"
checksum = "129d36517b53c461acc6e1580aeb919c8ae6708a4b1eae61c4463a615d4f0411"
dependencies = [
 "num-traits",
]

[[package]]
name = "oslog"
version = "0.1.0"
source = "registry+https://github.com/rust-lang/crates.io-index"
checksum = "8343ce955f18e7e68c0207dd0ea776ec453035685395ababd2ea651c569728b3"
dependencies = [
 "cc",
 "dashmap",
 "log",
]

[[package]]
name = "paste"
version = "1.0.10"
source = "registry+https://github.com/rust-lang/crates.io-index"
checksum = "cf1c2c742266c2f1041c914ba65355a83ae8747b05f208319784083583494b4b"

[[package]]
name = "percent-encoding"
version = "2.2.0"
source = "registry+https://github.com/rust-lang/crates.io-index"
checksum = "478c572c3d73181ff3c2539045f6eb99e5491218eae919370993b890cdbdd98e"

[[package]]
name = "pkg-config"
version = "0.3.26"
source = "registry+https://github.com/rust-lang/crates.io-index"
checksum = "6ac9a59f73473f1b8d852421e59e64809f025994837ef743615c6d0c5b305160"

[[package]]
name = "plain"
version = "0.2.3"
source = "registry+https://github.com/rust-lang/crates.io-index"
checksum = "b4596b6d070b27117e987119b4dac604f3c58cfb0b191112e24771b2faeac1a6"

[[package]]
name = "proc-macro2"
version = "1.0.66"
source = "registry+https://github.com/rust-lang/crates.io-index"
checksum = "18fb31db3f9bddb2ea821cde30a9f70117e3f119938b5ee630b7403aa6e2ead9"
dependencies = [
 "unicode-ident",
]

[[package]]
name = "quote"
version = "1.0.31"
source = "registry+https://github.com/rust-lang/crates.io-index"
checksum = "5fe8a65d69dd0808184ebb5f836ab526bb259db23c657efa38711b1072ee47f0"
dependencies = [
 "proc-macro2",
]

[[package]]
name = "redox_syscall"
version = "0.3.5"
source = "registry+https://github.com/rust-lang/crates.io-index"
checksum = "567664f262709473930a4bf9e51bf2ebf3348f2e748ccc50dea20646858f8f29"
dependencies = [
 "bitflags 1.3.2",
]

[[package]]
name = "regex"
version = "1.6.0"
source = "registry+https://github.com/rust-lang/crates.io-index"
checksum = "4c4eb3267174b8c6c2f654116623910a0fef09c4753f8dd83db29c48a0df988b"
dependencies = [
 "regex-syntax",
]

[[package]]
name = "regex-syntax"
version = "0.6.27"
source = "registry+https://github.com/rust-lang/crates.io-index"
checksum = "a3f87b73ce11b1619a3c6332f45341e0047173771e8b8b73f87bfeefb7b56244"

[[package]]
name = "rkv"
version = "0.19.0"
source = "registry+https://github.com/rust-lang/crates.io-index"
checksum = "2c6d906922d99c677624d2042a93f89b2b7df0f6411032237d5d99a602c2487c"
dependencies = [
 "arrayref",
 "bincode",
 "bitflags 2.4.1",
 "byteorder",
 "id-arena",
 "lazy_static",
 "lmdb-rkv",
 "log",
 "ordered-float",
 "paste",
 "serde",
 "serde_derive",
 "thiserror",
 "url",
 "uuid",
]

[[package]]
name = "rustix"
version = "0.38.20"
source = "registry+https://github.com/rust-lang/crates.io-index"
checksum = "67ce50cb2e16c2903e30d1cbccfd8387a74b9d4c938b6a4c5ec6cc7556f7a8a0"
dependencies = [
 "bitflags 2.4.1",
 "errno",
 "libc",
 "linux-raw-sys",
 "windows-sys",
]

[[package]]
name = "ryu"
version = "1.0.11"
source = "registry+https://github.com/rust-lang/crates.io-index"
checksum = "4501abdff3ae82a1c1b477a17252eb69cee9e66eb915c1abaa4f44d873df9f09"

[[package]]
name = "sample"
version = "0.1.0"
dependencies = [
 "env_logger",
 "flate2",
 "glean",
 "glean-build",
 "serde_json",
 "tempfile",
]

[[package]]
name = "scroll"
version = "0.12.0"
source = "registry+https://github.com/rust-lang/crates.io-index"
checksum = "6ab8598aa408498679922eff7fa985c25d58a90771bd6be794434c5277eab1a6"
dependencies = [
 "scroll_derive",
]

[[package]]
name = "scroll_derive"
version = "0.12.0"
source = "registry+https://github.com/rust-lang/crates.io-index"
checksum = "7f81c2fde025af7e69b1d1420531c8a8811ca898919db177141a85313b1cb932"
dependencies = [
 "proc-macro2",
 "quote",
 "syn",
]

[[package]]
name = "semver"
version = "1.0.14"
source = "registry+https://github.com/rust-lang/crates.io-index"
checksum = "e25dfac463d778e353db5be2449d1cce89bd6fd23c9f1ea21310ce6e5a1b29c4"
dependencies = [
 "serde",
]

[[package]]
name = "serde"
version = "1.0.179"
source = "registry+https://github.com/rust-lang/crates.io-index"
checksum = "0a5bf42b8d227d4abf38a1ddb08602e229108a517cd4e5bb28f9c7eaafdce5c0"
dependencies = [
 "serde_derive",
]

[[package]]
name = "serde_derive"
version = "1.0.179"
source = "registry+https://github.com/rust-lang/crates.io-index"
checksum = "741e124f5485c7e60c03b043f79f320bff3527f4bbf12cf3831750dc46a0ec2c"
dependencies = [
 "proc-macro2",
 "quote",
 "syn",
]

[[package]]
name = "serde_json"
version = "1.0.89"
source = "registry+https://github.com/rust-lang/crates.io-index"
checksum = "020ff22c755c2ed3f8cf162dbb41a7268d934702f3ed3631656ea597e08fc3db"
dependencies = [
 "itoa",
 "ryu",
 "serde",
]

[[package]]
name = "siphasher"
version = "0.3.10"
source = "registry+https://github.com/rust-lang/crates.io-index"
checksum = "7bd3e3206899af3f8b12af284fafc038cc1dc2b41d1b89dd17297221c5d225de"

[[package]]
name = "smawk"
version = "0.3.2"
source = "registry+https://github.com/rust-lang/crates.io-index"
checksum = "b7c388c1b5e93756d0c740965c41e8822f866621d41acbdf6336a6a168f8840c"

[[package]]
name = "static_assertions"
version = "1.1.0"
source = "registry+https://github.com/rust-lang/crates.io-index"
checksum = "a2eb9349b6444b326872e140eb1cf5e7c522154d69e7a0ffb0fb81c06b37543f"

[[package]]
name = "syn"
version = "2.0.26"
source = "registry+https://github.com/rust-lang/crates.io-index"
checksum = "45c3457aacde3c65315de5031ec191ce46604304d2446e803d71ade03308d970"
dependencies = [
 "proc-macro2",
 "quote",
 "unicode-ident",
]

[[package]]
name = "tempfile"
version = "3.8.0"
source = "registry+https://github.com/rust-lang/crates.io-index"
checksum = "cb94d2f3cc536af71caac6b6fcebf65860b347e7ce0cc9ebe8f70d3e521054ef"
dependencies = [
 "cfg-if",
 "fastrand",
 "redox_syscall",
 "rustix",
 "windows-sys",
]

[[package]]
name = "textwrap"
version = "0.16.0"
source = "registry+https://github.com/rust-lang/crates.io-index"
checksum = "222a222a5bfe1bba4a77b45ec488a741b3cb8872e5e499451fd7d0129c9c7c3d"
dependencies = [
 "smawk",
]

[[package]]
name = "thiserror"
version = "1.0.40"
source = "registry+https://github.com/rust-lang/crates.io-index"
checksum = "978c9a314bd8dc99be594bc3c175faaa9794be04a5a5e153caba6915336cebac"
dependencies = [
 "thiserror-impl",
]

[[package]]
name = "thiserror-impl"
version = "1.0.40"
source = "registry+https://github.com/rust-lang/crates.io-index"
checksum = "f9456a42c5b0d803c8cd86e73dd7cc9edd429499f37a3550d286d5e86720569f"
dependencies = [
 "proc-macro2",
 "quote",
 "syn",
]

[[package]]
name = "time"
version = "0.1.45"
source = "registry+https://github.com/rust-lang/crates.io-index"
checksum = "1b797afad3f312d1c66a56d11d0316f916356d11bd158fbc6ca6389ff6bf805a"
dependencies = [
 "libc",
 "wasi 0.10.0+wasi-snapshot-preview1",
 "winapi",
]

[[package]]
name = "tinyvec"
version = "1.6.0"
source = "registry+https://github.com/rust-lang/crates.io-index"
checksum = "87cc5ceb3875bb20c2890005a4e226a4651264a5c75edb2421b52861a0a0cb50"
dependencies = [
 "tinyvec_macros",
]

[[package]]
name = "tinyvec_macros"
version = "0.1.0"
source = "registry+https://github.com/rust-lang/crates.io-index"
checksum = "cda74da7e1a664f795bb1f8a87ec406fb89a02522cf6e50620d016add6dbbf5c"

[[package]]
name = "toml"
version = "0.5.10"
source = "registry+https://github.com/rust-lang/crates.io-index"
checksum = "1333c76748e868a4d9d1017b5ab53171dfd095f70c712fdb4653a406547f598f"
dependencies = [
 "serde",
]

[[package]]
name = "unicase"
version = "2.6.0"
source = "registry+https://github.com/rust-lang/crates.io-index"
checksum = "50f37be617794602aabbeee0be4f259dc1778fabe05e2d67ee8f79326d5cb4f6"
dependencies = [
 "version_check",
]

[[package]]
name = "unicode-bidi"
version = "0.3.8"
source = "registry+https://github.com/rust-lang/crates.io-index"
checksum = "099b7128301d285f79ddd55b9a83d5e6b9e97c92e0ea0daebee7263e932de992"

[[package]]
name = "unicode-ident"
version = "1.0.9"
source = "registry+https://github.com/rust-lang/crates.io-index"
checksum = "b15811caf2415fb889178633e7724bad2509101cde276048e013b9def5e51fa0"

[[package]]
name = "unicode-normalization"
version = "0.1.22"
source = "registry+https://github.com/rust-lang/crates.io-index"
checksum = "5c5713f0fc4b5db668a2ac63cdb7bb4469d8c9fed047b1d0292cc7b0ce2ba921"
dependencies = [
 "tinyvec",
]

[[package]]
name = "uniffi"
version = "0.28.1"
source = "registry+https://github.com/rust-lang/crates.io-index"
checksum = "2db87def739fe4183947f8419d572d1849a4a09355eba4e988a2105cfd0ac6a7"
dependencies = [
 "anyhow",
 "uniffi_bindgen",
 "uniffi_build",
 "uniffi_core",
 "uniffi_macros",
]

[[package]]
name = "uniffi-bindgen"
version = "0.1.0"
dependencies = [
 "anyhow",
 "camino",
 "uniffi",
]

[[package]]
name = "uniffi_bindgen"
version = "0.28.1"
source = "registry+https://github.com/rust-lang/crates.io-index"
checksum = "7a112599c9556d1581e4a3d72019a74c2c3e122cc27f4af12577a429c4d5e614"
dependencies = [
 "anyhow",
 "askama",
 "camino",
 "cargo_metadata",
 "fs-err",
 "glob",
 "goblin",
 "heck",
 "once_cell",
 "paste",
 "serde",
 "textwrap",
 "toml",
 "uniffi_meta",
 "uniffi_udl",
]

[[package]]
name = "uniffi_build"
version = "0.28.1"
source = "registry+https://github.com/rust-lang/crates.io-index"
checksum = "e2b12684401d2a8508ca9c72a95bbc45906417e42fc80942abaf033bbf01aa33"
dependencies = [
 "anyhow",
 "camino",
 "uniffi_bindgen",
]

[[package]]
name = "uniffi_checksum_derive"
version = "0.28.1"
source = "registry+https://github.com/rust-lang/crates.io-index"
checksum = "a22dbe67c1c957ac6e7611bdf605a6218aa86b0eebeb8be58b70ae85ad7d73dc"
dependencies = [
 "quote",
 "syn",
]

[[package]]
name = "uniffi_core"
version = "0.28.1"
source = "registry+https://github.com/rust-lang/crates.io-index"
checksum = "5a0c35aaad30e3a9e6d4fe34e358d64dbc92ee09045b48591b05fc9f12e0905b"
dependencies = [
 "anyhow",
 "bytes",
 "camino",
 "log",
 "once_cell",
 "paste",
 "static_assertions",
]

[[package]]
name = "uniffi_macros"
version = "0.28.1"
source = "registry+https://github.com/rust-lang/crates.io-index"
checksum = "db66474c5c61b0f7afc3b4995fecf9b72b340daa5ca0ef3da7778d75eb5482ea"
dependencies = [
 "bincode",
 "camino",
 "fs-err",
 "once_cell",
 "proc-macro2",
 "quote",
 "serde",
 "syn",
 "toml",
 "uniffi_meta",
]

[[package]]
name = "uniffi_meta"
version = "0.28.1"
source = "registry+https://github.com/rust-lang/crates.io-index"
checksum = "d898893f102e0e39b8bcb7e3d2188f4156ba280db32db9e8af1f122d057e9526"
dependencies = [
 "anyhow",
 "bytes",
 "siphasher",
 "uniffi_checksum_derive",
]

[[package]]
name = "uniffi_testing"
version = "0.28.1"
source = "registry+https://github.com/rust-lang/crates.io-index"
checksum = "2c6aa4f0cf9d12172d84fc00a35a6c1f3522b526daad05ae739f709f6941b9b6"
dependencies = [
 "anyhow",
 "camino",
 "cargo_metadata",
 "fs-err",
 "once_cell",
]

[[package]]
name = "uniffi_udl"
version = "0.28.1"
source = "registry+https://github.com/rust-lang/crates.io-index"
checksum = "6b044e9c519e0bb51e516ab6f6d8f4f4dcf900ce30d5ad07c03f924e2824f28e"
dependencies = [
 "anyhow",
 "textwrap",
 "uniffi_meta",
 "uniffi_testing",
 "weedle2",
]

[[package]]
name = "url"
version = "2.3.1"
source = "registry+https://github.com/rust-lang/crates.io-index"
checksum = "0d68c799ae75762b8c3fe375feb6600ef5602c883c5d21eb51c09f22b83c4643"
dependencies = [
 "form_urlencoded",
 "idna",
 "percent-encoding",
]

[[package]]
name = "uuid"
version = "1.4.1"
source = "registry+https://github.com/rust-lang/crates.io-index"
checksum = "79daa5ed5740825c40b389c5e50312b9c86df53fccd33f281df655642b43869d"
dependencies = [
 "getrandom",
]

[[package]]
name = "version_check"
version = "0.9.4"
source = "registry+https://github.com/rust-lang/crates.io-index"
checksum = "49874b5167b65d7193b8aba1567f5c7d93d001cafc34600cee003eda787e483f"

[[package]]
name = "wasi"
version = "0.10.0+wasi-snapshot-preview1"
source = "registry+https://github.com/rust-lang/crates.io-index"
checksum = "1a143597ca7c7793eff794def352d41792a93c481eb1042423ff7ff72ba2c31f"

[[package]]
name = "wasi"
version = "0.11.0+wasi-snapshot-preview1"
source = "registry+https://github.com/rust-lang/crates.io-index"
checksum = "9c8d87e72b64a3b4db28d11ce29237c246188f4f51057d65a7eab63b7987e423"

[[package]]
name = "weedle2"
version = "5.0.0"
source = "registry+https://github.com/rust-lang/crates.io-index"
checksum = "998d2c24ec099a87daf9467808859f9d82b61f1d9c9701251aea037f514eae0e"
dependencies = [
 "nom",
]

[[package]]
name = "whatsys"
version = "0.3.1"
source = "registry+https://github.com/rust-lang/crates.io-index"
checksum = "bb632c0076024630111a08ca9fcbd34736c80d10b9ae517077487b0c82f46a36"
dependencies = [
 "cc",
 "cfg-if",
 "libc",
]

[[package]]
name = "winapi"
version = "0.3.9"
source = "registry+https://github.com/rust-lang/crates.io-index"
checksum = "5c839a674fcd7a98952e593242ea400abe93992746761e38641405d28b00f419"
dependencies = [
 "winapi-i686-pc-windows-gnu",
 "winapi-x86_64-pc-windows-gnu",
]

[[package]]
name = "winapi-i686-pc-windows-gnu"
version = "0.4.0"
source = "registry+https://github.com/rust-lang/crates.io-index"
checksum = "ac3b87c63620426dd9b991e5ce0329eff545bccbbb34f3be09ff6fb6ab51b7b6"

[[package]]
name = "winapi-x86_64-pc-windows-gnu"
version = "0.4.0"
source = "registry+https://github.com/rust-lang/crates.io-index"
checksum = "712e227841d057c1ee1cd2fb22fa7e5a5461ae8e48fa2ca79ec42cfc1931183f"

[[package]]
name = "windows-sys"
version = "0.48.0"
source = "registry+https://github.com/rust-lang/crates.io-index"
checksum = "677d2418bec65e3338edb076e806bc1ec15693c5d0104683f2efe857f61056a9"
dependencies = [
 "windows-targets",
]

[[package]]
name = "windows-targets"
version = "0.48.5"
source = "registry+https://github.com/rust-lang/crates.io-index"
checksum = "9a2fa6e2155d7247be68c096456083145c183cbbbc2764150dda45a87197940c"
dependencies = [
 "windows_aarch64_gnullvm",
 "windows_aarch64_msvc",
 "windows_i686_gnu",
 "windows_i686_msvc",
 "windows_x86_64_gnu",
 "windows_x86_64_gnullvm",
 "windows_x86_64_msvc",
]

[[package]]
name = "windows_aarch64_gnullvm"
version = "0.48.5"
source = "registry+https://github.com/rust-lang/crates.io-index"
checksum = "2b38e32f0abccf9987a4e3079dfb67dcd799fb61361e53e2882c3cbaf0d905d8"

[[package]]
name = "windows_aarch64_msvc"
version = "0.48.5"
source = "registry+https://github.com/rust-lang/crates.io-index"
checksum = "dc35310971f3b2dbbf3f0690a219f40e2d9afcf64f9ab7cc1be722937c26b4bc"

[[package]]
name = "windows_i686_gnu"
version = "0.48.5"
source = "registry+https://github.com/rust-lang/crates.io-index"
checksum = "a75915e7def60c94dcef72200b9a8e58e5091744960da64ec734a6c6e9b3743e"

[[package]]
name = "windows_i686_msvc"
version = "0.48.5"
source = "registry+https://github.com/rust-lang/crates.io-index"
checksum = "8f55c233f70c4b27f66c523580f78f1004e8b5a8b659e05a4eb49d4166cca406"

[[package]]
name = "windows_x86_64_gnu"
version = "0.48.5"
source = "registry+https://github.com/rust-lang/crates.io-index"
checksum = "53d40abd2583d23e4718fddf1ebec84dbff8381c07cae67ff7768bbf19c6718e"

[[package]]
name = "windows_x86_64_gnullvm"
version = "0.48.5"
source = "registry+https://github.com/rust-lang/crates.io-index"
checksum = "0b7b52767868a23d5bab768e390dc5f5c55825b6d30b86c844ff2dc7414044cc"

[[package]]
name = "windows_x86_64_msvc"
version = "0.48.5"
source = "registry+https://github.com/rust-lang/crates.io-index"
checksum = "ed94fce61571a4006852b7389a063ab983c02eb1bb37b47f8272ce92d06d9538"

[[package]]
name = "xshell"
version = "0.2.2"
source = "registry+https://github.com/rust-lang/crates.io-index"
checksum = "6d47097dc5c85234b1e41851b3422dd6d19b3befdd35b4ae5ce386724aeca981"
dependencies = [
 "xshell-macros",
]

[[package]]
name = "xshell-macros"
version = "0.2.2"
source = "registry+https://github.com/rust-lang/crates.io-index"
checksum = "88301b56c26dd9bf5c43d858538f82d6f3f7764767defbc5d34e59459901c41a"

[[package]]
name = "xshell-venv"
version = "1.2.0"
source = "registry+https://github.com/rust-lang/crates.io-index"
checksum = "64b35c51b31637878412ae8c4107f260f3fe0a40b6cc6bddf47d868403d77d4c"
dependencies = [
 "fd-lock",
 "xshell",
]

[[package]]
name = "zeitstempel"
version = "0.1.1"
source = "registry+https://github.com/rust-lang/crates.io-index"
checksum = "eeea3eb6a30ed24e374f59368d3917c5180a845fdd4ed6f1b2278811a9e826f8"
dependencies = [
 "cfg-if",
 "libc",
 "once_cell",
]<|MERGE_RESOLUTION|>--- conflicted
+++ resolved
@@ -318,11 +318,7 @@
 
 [[package]]
 name = "glean"
-<<<<<<< HEAD
-version = "61.1.0"
-=======
 version = "61.2.0"
->>>>>>> 56168b6a
 dependencies = [
  "crossbeam-channel",
  "env_logger",
@@ -363,11 +359,7 @@
 
 [[package]]
 name = "glean-core"
-<<<<<<< HEAD
-version = "61.1.0"
-=======
 version = "61.2.0"
->>>>>>> 56168b6a
 dependencies = [
  "android_logger",
  "bincode",
