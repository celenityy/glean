--- conflicted
+++ resolved
@@ -345,11 +345,7 @@
 
 [[package]]
 name = "glean"
-<<<<<<< HEAD
-version = "51.8.3"
-=======
 version = "52.0.0"
->>>>>>> c3cbd5cb
 dependencies = [
  "chrono",
  "crossbeam-channel",
@@ -392,11 +388,7 @@
 
 [[package]]
 name = "glean-core"
-<<<<<<< HEAD
-version = "51.8.3"
-=======
 version = "52.0.0"
->>>>>>> c3cbd5cb
 dependencies = [
  "android_logger",
  "bincode",
