# This file is automatically @generated by Cargo.
# It is not intended for manual editing.
version = 3

[[package]]
name = "adler2"
version = "2.0.0"
source = "registry+https://github.com/rust-lang/crates.io-index"
checksum = "512761e0bb2578dd7380c6baaa0f4ce03e84f95e960231d1dec8bf4d7d6e2627"

[[package]]
name = "android_log-sys"
version = "0.2.0"
source = "registry+https://github.com/rust-lang/crates.io-index"
checksum = "85965b6739a430150bdd138e2374a98af0c3ee0d030b3bb7fc3bddff58d0102e"

[[package]]
name = "android_logger"
version = "0.12.0"
source = "registry+https://github.com/rust-lang/crates.io-index"
checksum = "037f3e1da32ddba7770530e69258b742c15ad67bdf90e5f6b35f4b6db9a60eb7"
dependencies = [
 "android_log-sys",
 "env_logger",
 "log",
 "once_cell",
]

[[package]]
name = "anyhow"
version = "1.0.95"
source = "registry+https://github.com/rust-lang/crates.io-index"
checksum = "34ac096ce696dc2fcabef30516bb13c0a68a11d30131d3df6f04711467681b04"

[[package]]
name = "arrayref"
version = "0.3.6"
source = "registry+https://github.com/rust-lang/crates.io-index"
checksum = "a4c527152e37cf757a3f78aae5a06fbeefdb07ccc535c980a3208ee3060dd544"

[[package]]
name = "autocfg"
version = "1.4.0"
source = "registry+https://github.com/rust-lang/crates.io-index"
checksum = "ace50bade8e6234aa140d9a2f552bbee1db4d353f69b8217bc503490fc1a9f26"

[[package]]
name = "basic-toml"
version = "0.1.9"
source = "registry+https://github.com/rust-lang/crates.io-index"
checksum = "823388e228f614e9558c6804262db37960ec8821856535f5c3f59913140558f8"
dependencies = [
 "serde",
]

[[package]]
name = "bincode"
version = "1.3.3"
source = "registry+https://github.com/rust-lang/crates.io-index"
checksum = "b1f45e9417d87227c7a56d22e471c6206462cba514c7590c09aff4cf6d1ddcad"
dependencies = [
 "serde",
]

[[package]]
name = "bitflags"
version = "1.3.2"
source = "registry+https://github.com/rust-lang/crates.io-index"
checksum = "bef38d45163c2f1dde094a7dfd33ccf595c92905c8f8f4fdc18d06fb1037718a"

[[package]]
name = "bitflags"
version = "2.4.1"
source = "registry+https://github.com/rust-lang/crates.io-index"
checksum = "327762f6e5a765692301e5bb513e0d9fef63be86bbc14528052b1cd3e6f03e07"
dependencies = [
 "serde",
]

[[package]]
name = "byteorder"
version = "1.4.3"
source = "registry+https://github.com/rust-lang/crates.io-index"
checksum = "14c189c53d098945499cdfa7ecc63567cf3886b3332b312a5b4585d8d3a6a610"

[[package]]
name = "bytes"
version = "1.9.0"
source = "registry+https://github.com/rust-lang/crates.io-index"
checksum = "325918d6fe32f23b19878fe4b34794ae41fc19ddbe53b10571a4874d44ffd39b"

[[package]]
name = "camino"
version = "1.1.9"
source = "registry+https://github.com/rust-lang/crates.io-index"
checksum = "8b96ec4966b5813e2c0507c1f86115c8c5abaadc3980879c3424042a02fd1ad3"
dependencies = [
 "serde",
]

[[package]]
name = "cargo-platform"
version = "0.1.3"
source = "registry+https://github.com/rust-lang/crates.io-index"
checksum = "2cfa25e60aea747ec7e1124f238816749faa93759c6ff5b31f1ccdda137f4479"
dependencies = [
 "serde",
]

[[package]]
name = "cargo_metadata"
version = "0.15.4"
source = "registry+https://github.com/rust-lang/crates.io-index"
checksum = "eee4243f1f26fc7a42710e7439c149e2b10b05472f88090acce52632f231a73a"
dependencies = [
 "camino",
 "cargo-platform",
 "semver",
 "serde",
 "serde_json",
 "thiserror",
]

[[package]]
name = "cc"
version = "1.0.83"
source = "registry+https://github.com/rust-lang/crates.io-index"
checksum = "f1174fb0b6ec23863f8b971027804a42614e347eafb0a95bf0b12cdae21fc4d0"
dependencies = [
 "libc",
]

[[package]]
name = "cfg-if"
version = "1.0.0"
source = "registry+https://github.com/rust-lang/crates.io-index"
checksum = "baf1de4339761588bc0619e3cbc0120ee582ebb74b53b4efbf79117bd2da40fd"

[[package]]
name = "chrono"
version = "0.4.19"
source = "registry+https://github.com/rust-lang/crates.io-index"
checksum = "670ad68c9088c2a963aaa298cb369688cf3f9465ce5e2d4ca10e6e0098a1ce73"
dependencies = [
 "libc",
 "num-integer",
 "num-traits",
 "serde",
 "time",
 "winapi",
]

[[package]]
name = "crc32fast"
version = "1.3.2"
source = "registry+https://github.com/rust-lang/crates.io-index"
checksum = "b540bd8bc810d3885c6ea91e2018302f68baba2129ab3e88f32389ee9370880d"
dependencies = [
 "cfg-if",
]

[[package]]
name = "crossbeam-channel"
version = "0.5.14"
source = "registry+https://github.com/rust-lang/crates.io-index"
checksum = "06ba6d68e24814cb8de6bb986db8222d3a027d15872cabc0d18817bc3c0e4471"
dependencies = [
 "crossbeam-utils",
]

[[package]]
name = "crossbeam-utils"
version = "0.8.19"
source = "registry+https://github.com/rust-lang/crates.io-index"
checksum = "248e3bacc7dc6baa3b21e405ee045c3047101a49145e7e9eca583ab4c2ca5345"

[[package]]
name = "ctor"
version = "0.2.9"
source = "registry+https://github.com/rust-lang/crates.io-index"
checksum = "32a2785755761f3ddc1492979ce1e48d2c00d09311c39e4466429188f3dd6501"
dependencies = [
 "quote",
 "syn",
]

[[package]]
name = "dashmap"
version = "4.0.2"
source = "registry+https://github.com/rust-lang/crates.io-index"
checksum = "e77a43b28d0668df09411cb0bc9a8c2adc40f9a048afe863e05fd43251e8e39c"
dependencies = [
 "cfg-if",
 "num_cpus",
]

[[package]]
name = "either"
version = "1.6.1"
source = "registry+https://github.com/rust-lang/crates.io-index"
checksum = "e78d4f1cc4ae33bbfc157ed5d5a5ef3bc29227303d595861deb238fcec4e9457"

[[package]]
name = "env_logger"
version = "0.10.0"
source = "registry+https://github.com/rust-lang/crates.io-index"
checksum = "85cdab6a89accf66733ad5a1693a4dcced6aeff64602b634530dd73c1f3ee9f0"
dependencies = [
 "humantime",
 "log",
]

[[package]]
name = "errno"
version = "0.3.3"
source = "registry+https://github.com/rust-lang/crates.io-index"
checksum = "136526188508e25c6fef639d7927dfb3e0e3084488bf202267829cf7fc23dbdd"
dependencies = [
 "errno-dragonfly",
 "libc",
 "windows-sys",
]

[[package]]
name = "errno-dragonfly"
version = "0.1.2"
source = "registry+https://github.com/rust-lang/crates.io-index"
checksum = "aa68f1b12764fab894d2755d2518754e71b4fd80ecfb822714a1206c2aab39bf"
dependencies = [
 "cc",
 "libc",
]

[[package]]
name = "fastrand"
version = "2.0.0"
source = "registry+https://github.com/rust-lang/crates.io-index"
checksum = "6999dc1837253364c2ebb0704ba97994bd874e8f195d665c50b7548f6ea92764"

[[package]]
name = "fd-lock"
version = "3.0.13"
source = "registry+https://github.com/rust-lang/crates.io-index"
checksum = "ef033ed5e9bad94e55838ca0ca906db0e043f517adda0c8b79c7a8c66c93c1b5"
dependencies = [
 "cfg-if",
 "rustix",
 "windows-sys",
]

[[package]]
name = "flate2"
version = "1.0.35"
source = "registry+https://github.com/rust-lang/crates.io-index"
checksum = "c936bfdafb507ebbf50b8074c54fa31c5be9a1e7e5f467dd659697041407d07c"
dependencies = [
 "crc32fast",
 "miniz_oxide",
]

[[package]]
name = "form_urlencoded"
version = "1.1.0"
source = "registry+https://github.com/rust-lang/crates.io-index"
checksum = "a9c384f161156f5260c24a097c56119f9be8c798586aecc13afbcbe7b7e26bf8"
dependencies = [
 "percent-encoding",
]

[[package]]
name = "fs-err"
version = "2.11.0"
source = "registry+https://github.com/rust-lang/crates.io-index"
checksum = "88a41f105fe1d5b6b34b2055e3dc59bb79b46b48b2040b9e6c7b4b5de097aa41"
dependencies = [
 "autocfg",
]

[[package]]
name = "getrandom"
version = "0.2.8"
source = "registry+https://github.com/rust-lang/crates.io-index"
checksum = "c05aeb6a22b8f62540c194aac980f2115af067bfe15a0734d7277a768d396b31"
dependencies = [
 "cfg-if",
 "libc",
 "wasi 0.11.0+wasi-snapshot-preview1",
]

[[package]]
name = "glean"
<<<<<<< HEAD
version = "63.1.0"
=======
version = "64.0.0"
>>>>>>> c89cd3bd
dependencies = [
 "crossbeam-channel",
 "env_logger",
 "flate2",
 "glean-core",
 "inherent",
 "jsonschema-valid",
 "libc",
 "log",
 "once_cell",
 "serde_json",
 "tempfile",
 "whatsys",
]

[[package]]
name = "glean-build"
version = "17.0.1"
dependencies = [
 "tempfile",
 "xshell-venv",
]

[[package]]
name = "glean-bundle"
version = "1.0.0"
dependencies = [
 "glean-core",
 "uniffi-bindgen",
]

[[package]]
name = "glean-bundle-android"
version = "1.0.0"
dependencies = [
 "glean-core",
]

[[package]]
name = "glean-core"
<<<<<<< HEAD
version = "63.1.0"
=======
version = "64.0.0"
>>>>>>> c89cd3bd
dependencies = [
 "android_logger",
 "bincode",
 "chrono",
 "crossbeam-channel",
 "ctor",
 "env_logger",
 "flate2",
 "iso8601",
 "log",
 "once_cell",
 "oslog",
 "rkv",
 "serde",
 "serde_json",
 "tempfile",
 "thiserror",
 "time",
 "uniffi",
 "uuid",
 "zeitstempel",
]

[[package]]
name = "glob"
version = "0.3.2"
source = "registry+https://github.com/rust-lang/crates.io-index"
checksum = "a8d1add55171497b4705a648c6b583acafb01d58050a51727785f0b2c8e0a2b2"

[[package]]
name = "goblin"
version = "0.8.2"
source = "registry+https://github.com/rust-lang/crates.io-index"
checksum = "1b363a30c165f666402fe6a3024d3bec7ebc898f96a4a23bd1c99f8dbf3f4f47"
dependencies = [
 "log",
 "plain",
 "scroll",
]

[[package]]
name = "heck"
version = "0.5.0"
source = "registry+https://github.com/rust-lang/crates.io-index"
checksum = "2304e00983f87ffb38b55b444b5e3b60a884b5d30c0fca7d82fe33449bbe55ea"

[[package]]
name = "hermit-abi"
version = "0.2.6"
source = "registry+https://github.com/rust-lang/crates.io-index"
checksum = "ee512640fe35acbfb4bb779db6f0d80704c2cacfa2e39b601ef3e3f47d1ae4c7"
dependencies = [
 "libc",
]

[[package]]
name = "humantime"
version = "2.1.0"
source = "registry+https://github.com/rust-lang/crates.io-index"
checksum = "9a3a5bfb195931eeb336b2a7b4d761daec841b97f947d34394601737a7bba5e4"

[[package]]
name = "id-arena"
version = "2.2.1"
source = "registry+https://github.com/rust-lang/crates.io-index"
checksum = "25a2bc672d1148e28034f176e01fffebb08b35768468cc954630da77a1449005"

[[package]]
name = "idna"
version = "0.3.0"
source = "registry+https://github.com/rust-lang/crates.io-index"
checksum = "e14ddfc70884202db2244c223200c204c2bda1bc6e0998d11b5e024d657209e6"
dependencies = [
 "unicode-bidi",
 "unicode-normalization",
]

[[package]]
name = "inherent"
version = "1.0.9"
source = "registry+https://github.com/rust-lang/crates.io-index"
checksum = "b311f3b85c4fe018ce74d962fec93365819da2219e1d6529d66db241e7c70ce0"
dependencies = [
 "proc-macro2",
 "quote",
 "syn",
]

[[package]]
name = "iri-string"
version = "0.5.6"
source = "registry+https://github.com/rust-lang/crates.io-index"
checksum = "bf071934ee7ee97e52fa1868a9540a7885eab75926bd70794030304a9797cea1"

[[package]]
name = "iso8601"
version = "0.4.2"
source = "registry+https://github.com/rust-lang/crates.io-index"
checksum = "e5b94fbeb759754d87e1daea745bc8efd3037cd16980331fe1d1524c9a79ce96"
dependencies = [
 "nom",
]

[[package]]
name = "itertools"
version = "0.10.3"
source = "registry+https://github.com/rust-lang/crates.io-index"
checksum = "a9a9d19fa1e79b6215ff29b9d6880b706147f16e9b1dbb1e4e5947b5b02bc5e3"
dependencies = [
 "either",
]

[[package]]
name = "itoa"
version = "1.0.14"
source = "registry+https://github.com/rust-lang/crates.io-index"
checksum = "d75a2a4b1b190afb6f5425f10f6a8f959d2ea0b9c2b1d79553551850539e4674"

[[package]]
name = "json-pointer"
version = "0.3.4"
source = "registry+https://github.com/rust-lang/crates.io-index"
checksum = "5fe841b94e719a482213cee19dd04927cf412f26d8dc84c5a446c081e49c2997"
dependencies = [
 "serde_json",
]

[[package]]
name = "jsonschema-valid"
version = "0.5.2"
source = "registry+https://github.com/rust-lang/crates.io-index"
checksum = "998c0b6acd4e20747af58157c9d55878970f546088e17c9870f4b41bc8a032a3"
dependencies = [
 "chrono",
 "iri-string",
 "itertools",
 "json-pointer",
 "lazy_static",
 "percent-encoding",
 "regex",
 "serde_json",
 "textwrap",
 "url",
]

[[package]]
name = "lazy_static"
version = "1.4.0"
source = "registry+https://github.com/rust-lang/crates.io-index"
checksum = "e2abad23fbc42b3700f2f279844dc832adb2b2eb069b2df918f455c4e18cc646"

[[package]]
name = "libc"
version = "0.2.149"
source = "registry+https://github.com/rust-lang/crates.io-index"
checksum = "a08173bc88b7955d1b3145aa561539096c421ac8debde8cbc3612ec635fee29b"

[[package]]
name = "linux-raw-sys"
version = "0.4.10"
source = "registry+https://github.com/rust-lang/crates.io-index"
checksum = "da2479e8c062e40bf0066ffa0bc823de0a9368974af99c9f6df941d2c231e03f"

[[package]]
name = "log"
version = "0.4.25"
source = "registry+https://github.com/rust-lang/crates.io-index"
checksum = "04cbf5b083de1c7e0222a7a51dbfdba1cbe1c6ab0b15e29fff3f6c077fd9cd9f"

[[package]]
name = "memchr"
version = "2.7.4"
source = "registry+https://github.com/rust-lang/crates.io-index"
checksum = "78ca9ab1a0babb1e7d5695e3530886289c18cf2f87ec19a575a0abdce112e3a3"

[[package]]
name = "mime"
version = "0.3.17"
source = "registry+https://github.com/rust-lang/crates.io-index"
checksum = "6877bb514081ee2a7ff5ef9de3281f14a4dd4bceac4c09388074a6b5df8a139a"

[[package]]
name = "mime_guess"
version = "2.0.5"
source = "registry+https://github.com/rust-lang/crates.io-index"
checksum = "f7c44f8e672c00fe5308fa235f821cb4198414e1c77935c1ab6948d3fd78550e"
dependencies = [
 "mime",
 "unicase",
]

[[package]]
name = "minimal-lexical"
version = "0.2.1"
source = "registry+https://github.com/rust-lang/crates.io-index"
checksum = "68354c5c6bd36d73ff3feceb05efa59b6acb7626617f4962be322a825e61f79a"

[[package]]
name = "miniz_oxide"
version = "0.8.2"
source = "registry+https://github.com/rust-lang/crates.io-index"
checksum = "4ffbe83022cedc1d264172192511ae958937694cd57ce297164951b8b3568394"
dependencies = [
 "adler2",
]

[[package]]
name = "nom"
version = "7.1.3"
source = "registry+https://github.com/rust-lang/crates.io-index"
checksum = "d273983c5a657a70a3e8f2a01329822f3b8c8172b73826411a55751e404a0a4a"
dependencies = [
 "memchr",
 "minimal-lexical",
]

[[package]]
name = "num-integer"
version = "0.1.45"
source = "registry+https://github.com/rust-lang/crates.io-index"
checksum = "225d3389fb3509a24c93f5c29eb6bde2586b98d9f016636dff58d7c6f7569cd9"
dependencies = [
 "autocfg",
 "num-traits",
]

[[package]]
name = "num-traits"
version = "0.2.15"
source = "registry+https://github.com/rust-lang/crates.io-index"
checksum = "578ede34cf02f8924ab9447f50c28075b4d3e5b269972345e7e0372b38c6cdcd"
dependencies = [
 "autocfg",
]

[[package]]
name = "num_cpus"
version = "1.15.0"
source = "registry+https://github.com/rust-lang/crates.io-index"
checksum = "0fac9e2da13b5eb447a6ce3d392f23a29d8694bff781bf03a16cd9ac8697593b"
dependencies = [
 "hermit-abi",
 "libc",
]

[[package]]
name = "once_cell"
version = "1.20.2"
source = "registry+https://github.com/rust-lang/crates.io-index"
checksum = "1261fe7e33c73b354eab43b1273a57c8f967d0391e80353e51f764ac02cf6775"

[[package]]
name = "ordered-float"
version = "3.2.0"
source = "registry+https://github.com/rust-lang/crates.io-index"
checksum = "129d36517b53c461acc6e1580aeb919c8ae6708a4b1eae61c4463a615d4f0411"
dependencies = [
 "num-traits",
]

[[package]]
name = "oslog"
version = "0.1.0"
source = "registry+https://github.com/rust-lang/crates.io-index"
checksum = "8343ce955f18e7e68c0207dd0ea776ec453035685395ababd2ea651c569728b3"
dependencies = [
 "cc",
 "dashmap",
 "log",
]

[[package]]
name = "paste"
version = "1.0.15"
source = "registry+https://github.com/rust-lang/crates.io-index"
checksum = "57c0d7b74b563b49d38dae00a0c37d4d6de9b432382b2892f0574ddcae73fd0a"

[[package]]
name = "percent-encoding"
version = "2.2.0"
source = "registry+https://github.com/rust-lang/crates.io-index"
checksum = "478c572c3d73181ff3c2539045f6eb99e5491218eae919370993b890cdbdd98e"

[[package]]
name = "plain"
version = "0.2.3"
source = "registry+https://github.com/rust-lang/crates.io-index"
checksum = "b4596b6d070b27117e987119b4dac604f3c58cfb0b191112e24771b2faeac1a6"

[[package]]
name = "proc-macro2"
version = "1.0.93"
source = "registry+https://github.com/rust-lang/crates.io-index"
checksum = "60946a68e5f9d28b0dc1c21bb8a97ee7d018a8b322fa57838ba31cc878e22d99"
dependencies = [
 "unicode-ident",
]

[[package]]
name = "quote"
version = "1.0.38"
source = "registry+https://github.com/rust-lang/crates.io-index"
checksum = "0e4dccaaaf89514f546c693ddc140f729f958c247918a13380cccc6078391acc"
dependencies = [
 "proc-macro2",
]

[[package]]
name = "redox_syscall"
version = "0.3.5"
source = "registry+https://github.com/rust-lang/crates.io-index"
checksum = "567664f262709473930a4bf9e51bf2ebf3348f2e748ccc50dea20646858f8f29"
dependencies = [
 "bitflags 1.3.2",
]

[[package]]
name = "regex"
version = "1.6.0"
source = "registry+https://github.com/rust-lang/crates.io-index"
checksum = "4c4eb3267174b8c6c2f654116623910a0fef09c4753f8dd83db29c48a0df988b"
dependencies = [
 "regex-syntax",
]

[[package]]
name = "regex-syntax"
version = "0.6.27"
source = "registry+https://github.com/rust-lang/crates.io-index"
checksum = "a3f87b73ce11b1619a3c6332f45341e0047173771e8b8b73f87bfeefb7b56244"

[[package]]
name = "rinja"
version = "0.3.5"
source = "registry+https://github.com/rust-lang/crates.io-index"
checksum = "3dc4940d00595430b3d7d5a01f6222b5e5b51395d1120bdb28d854bb8abb17a5"
dependencies = [
 "itoa",
 "rinja_derive",
]

[[package]]
name = "rinja_derive"
version = "0.3.5"
source = "registry+https://github.com/rust-lang/crates.io-index"
checksum = "08d9ed0146aef6e2825f1b1515f074510549efba38d71f4554eec32eb36ba18b"
dependencies = [
 "basic-toml",
 "memchr",
 "mime",
 "mime_guess",
 "proc-macro2",
 "quote",
 "rinja_parser",
 "rustc-hash",
 "serde",
 "syn",
]

[[package]]
name = "rinja_parser"
version = "0.3.5"
source = "registry+https://github.com/rust-lang/crates.io-index"
checksum = "93f9a866e2e00a7a1fb27e46e9e324a6f7c0e7edc4543cae1d38f4e4a100c610"
dependencies = [
 "memchr",
 "nom",
 "serde",
]

[[package]]
name = "rkv"
version = "0.19.0"
source = "registry+https://github.com/rust-lang/crates.io-index"
checksum = "2c6d906922d99c677624d2042a93f89b2b7df0f6411032237d5d99a602c2487c"
dependencies = [
 "arrayref",
 "bincode",
 "bitflags 2.4.1",
 "byteorder",
 "id-arena",
 "lazy_static",
 "log",
 "ordered-float",
 "paste",
 "serde",
 "serde_derive",
 "thiserror",
 "url",
 "uuid",
]

[[package]]
name = "rustc-hash"
version = "2.1.1"
source = "registry+https://github.com/rust-lang/crates.io-index"
checksum = "357703d41365b4b27c590e3ed91eabb1b663f07c4c084095e60cbed4362dff0d"

[[package]]
name = "rustix"
version = "0.38.20"
source = "registry+https://github.com/rust-lang/crates.io-index"
checksum = "67ce50cb2e16c2903e30d1cbccfd8387a74b9d4c938b6a4c5ec6cc7556f7a8a0"
dependencies = [
 "bitflags 2.4.1",
 "errno",
 "libc",
 "linux-raw-sys",
 "windows-sys",
]

[[package]]
name = "ryu"
version = "1.0.19"
source = "registry+https://github.com/rust-lang/crates.io-index"
checksum = "6ea1a2d0a644769cc99faa24c3ad26b379b786fe7c36fd3c546254801650e6dd"

[[package]]
name = "sample"
version = "0.1.0"
dependencies = [
 "env_logger",
 "flate2",
 "glean",
 "glean-build",
 "serde_json",
 "tempfile",
]

[[package]]
name = "scroll"
version = "0.12.0"
source = "registry+https://github.com/rust-lang/crates.io-index"
checksum = "6ab8598aa408498679922eff7fa985c25d58a90771bd6be794434c5277eab1a6"
dependencies = [
 "scroll_derive",
]

[[package]]
name = "scroll_derive"
version = "0.12.0"
source = "registry+https://github.com/rust-lang/crates.io-index"
checksum = "7f81c2fde025af7e69b1d1420531c8a8811ca898919db177141a85313b1cb932"
dependencies = [
 "proc-macro2",
 "quote",
 "syn",
]

[[package]]
name = "semver"
version = "1.0.25"
source = "registry+https://github.com/rust-lang/crates.io-index"
checksum = "f79dfe2d285b0488816f30e700a7438c5a73d816b5b7d3ac72fbc48b0d185e03"
dependencies = [
 "serde",
]

[[package]]
name = "serde"
version = "1.0.217"
source = "registry+https://github.com/rust-lang/crates.io-index"
checksum = "02fc4265df13d6fa1d00ecff087228cc0a2b5f3c0e87e258d8b94a156e984c70"
dependencies = [
 "serde_derive",
]

[[package]]
name = "serde_derive"
version = "1.0.217"
source = "registry+https://github.com/rust-lang/crates.io-index"
checksum = "5a9bf7cf98d04a2b28aead066b7496853d4779c9cc183c440dbac457641e19a0"
dependencies = [
 "proc-macro2",
 "quote",
 "syn",
]

[[package]]
name = "serde_json"
version = "1.0.138"
source = "registry+https://github.com/rust-lang/crates.io-index"
checksum = "d434192e7da787e94a6ea7e9670b26a036d0ca41e0b7efb2676dd32bae872949"
dependencies = [
 "itoa",
 "memchr",
 "ryu",
 "serde",
]

[[package]]
name = "siphasher"
version = "0.3.11"
source = "registry+https://github.com/rust-lang/crates.io-index"
checksum = "38b58827f4464d87d377d175e90bf58eb00fd8716ff0a62f80356b5e61555d0d"

[[package]]
name = "smawk"
version = "0.3.2"
source = "registry+https://github.com/rust-lang/crates.io-index"
checksum = "b7c388c1b5e93756d0c740965c41e8822f866621d41acbdf6336a6a168f8840c"

[[package]]
name = "static_assertions"
version = "1.1.0"
source = "registry+https://github.com/rust-lang/crates.io-index"
checksum = "a2eb9349b6444b326872e140eb1cf5e7c522154d69e7a0ffb0fb81c06b37543f"

[[package]]
name = "syn"
version = "2.0.98"
source = "registry+https://github.com/rust-lang/crates.io-index"
checksum = "36147f1a48ae0ec2b5b3bc5b537d267457555a10dc06f3dbc8cb11ba3006d3b1"
dependencies = [
 "proc-macro2",
 "quote",
 "unicode-ident",
]

[[package]]
name = "tempfile"
version = "3.8.0"
source = "registry+https://github.com/rust-lang/crates.io-index"
checksum = "cb94d2f3cc536af71caac6b6fcebf65860b347e7ce0cc9ebe8f70d3e521054ef"
dependencies = [
 "cfg-if",
 "fastrand",
 "redox_syscall",
 "rustix",
 "windows-sys",
]

[[package]]
name = "textwrap"
version = "0.16.1"
source = "registry+https://github.com/rust-lang/crates.io-index"
checksum = "23d434d3f8967a09480fb04132ebe0a3e088c173e6d0ee7897abbdf4eab0f8b9"
dependencies = [
 "smawk",
]

[[package]]
name = "thiserror"
version = "1.0.69"
source = "registry+https://github.com/rust-lang/crates.io-index"
checksum = "b6aaf5339b578ea85b50e080feb250a3e8ae8cfcdff9a461c9ec2904bc923f52"
dependencies = [
 "thiserror-impl",
]

[[package]]
name = "thiserror-impl"
version = "1.0.69"
source = "registry+https://github.com/rust-lang/crates.io-index"
checksum = "4fee6c4efc90059e10f81e6d42c60a18f76588c3d74cb83a0b242a2b6c7504c1"
dependencies = [
 "proc-macro2",
 "quote",
 "syn",
]

[[package]]
name = "time"
version = "0.1.45"
source = "registry+https://github.com/rust-lang/crates.io-index"
checksum = "1b797afad3f312d1c66a56d11d0316f916356d11bd158fbc6ca6389ff6bf805a"
dependencies = [
 "libc",
 "wasi 0.10.0+wasi-snapshot-preview1",
 "winapi",
]

[[package]]
name = "tinyvec"
version = "1.6.0"
source = "registry+https://github.com/rust-lang/crates.io-index"
checksum = "87cc5ceb3875bb20c2890005a4e226a4651264a5c75edb2421b52861a0a0cb50"
dependencies = [
 "tinyvec_macros",
]

[[package]]
name = "tinyvec_macros"
version = "0.1.0"
source = "registry+https://github.com/rust-lang/crates.io-index"
checksum = "cda74da7e1a664f795bb1f8a87ec406fb89a02522cf6e50620d016add6dbbf5c"

[[package]]
name = "toml"
version = "0.5.11"
source = "registry+https://github.com/rust-lang/crates.io-index"
checksum = "f4f7f0dd8d50a853a531c426359045b1998f04219d88799810762cd4ad314234"
dependencies = [
 "serde",
]

[[package]]
name = "unicase"
version = "2.8.1"
source = "registry+https://github.com/rust-lang/crates.io-index"
checksum = "75b844d17643ee918803943289730bec8aac480150456169e647ed0b576ba539"

[[package]]
name = "unicode-bidi"
version = "0.3.8"
source = "registry+https://github.com/rust-lang/crates.io-index"
checksum = "099b7128301d285f79ddd55b9a83d5e6b9e97c92e0ea0daebee7263e932de992"

[[package]]
name = "unicode-ident"
version = "1.0.16"
source = "registry+https://github.com/rust-lang/crates.io-index"
checksum = "a210d160f08b701c8721ba1c726c11662f877ea6b7094007e1ca9a1041945034"

[[package]]
name = "unicode-normalization"
version = "0.1.22"
source = "registry+https://github.com/rust-lang/crates.io-index"
checksum = "5c5713f0fc4b5db668a2ac63cdb7bb4469d8c9fed047b1d0292cc7b0ce2ba921"
dependencies = [
 "tinyvec",
]

[[package]]
name = "uniffi"
version = "0.29.0"
source = "registry+https://github.com/rust-lang/crates.io-index"
checksum = "ba62a57e90f9baed5ad02a71a0870180fa1cc35499093b2d21be2edfb68ec0f7"
dependencies = [
 "anyhow",
 "uniffi_bindgen",
 "uniffi_build",
 "uniffi_core",
 "uniffi_macros",
]

[[package]]
name = "uniffi-bindgen"
version = "0.1.0"
dependencies = [
 "anyhow",
 "camino",
 "uniffi",
]

[[package]]
name = "uniffi_bindgen"
version = "0.29.0"
source = "registry+https://github.com/rust-lang/crates.io-index"
checksum = "2242f35214f1e0e3b47c495d340c69f649f9a9ece3a943a29e275686cc884533"
dependencies = [
 "anyhow",
 "camino",
 "cargo_metadata",
 "fs-err",
 "glob",
 "goblin",
 "heck",
 "once_cell",
 "paste",
 "rinja",
 "serde",
 "textwrap",
 "toml",
 "uniffi_meta",
 "uniffi_udl",
]

[[package]]
name = "uniffi_build"
version = "0.29.0"
source = "registry+https://github.com/rust-lang/crates.io-index"
checksum = "c887a6c9a2857d8dc2ab0c8d578e8aa4978145b4fd65ed44296341e89aebc3cc"
dependencies = [
 "anyhow",
 "camino",
 "uniffi_bindgen",
]

[[package]]
name = "uniffi_core"
version = "0.29.0"
source = "registry+https://github.com/rust-lang/crates.io-index"
checksum = "cad9fbdeb7ae4daf8d0f7704a3b638c37018eb16bb701e30fa17a2dd3e2d39c1"
dependencies = [
 "anyhow",
 "bytes",
 "once_cell",
 "paste",
 "static_assertions",
]

[[package]]
name = "uniffi_internal_macros"
version = "0.29.0"
source = "registry+https://github.com/rust-lang/crates.io-index"
checksum = "22a9dba1d78b9ce429439891089c223478043d52a1c3176a0fcea2b5573a7fcf"
dependencies = [
 "quote",
 "syn",
]

[[package]]
name = "uniffi_macros"
version = "0.29.0"
source = "registry+https://github.com/rust-lang/crates.io-index"
checksum = "78dd5f8eefba5898b901086f5e7916da67b9a5286a01cc44e910cd75fa37c630"
dependencies = [
 "camino",
 "fs-err",
 "once_cell",
 "proc-macro2",
 "quote",
 "serde",
 "syn",
 "toml",
 "uniffi_meta",
]

[[package]]
name = "uniffi_meta"
version = "0.29.0"
source = "registry+https://github.com/rust-lang/crates.io-index"
checksum = "9d5965b1d4ffacef1eaa72fef9c00d2491641e87ad910f6c5859b9c503ddb16a"
dependencies = [
 "anyhow",
 "siphasher",
 "uniffi_internal_macros",
]

[[package]]
name = "uniffi_udl"
version = "0.29.0"
source = "registry+https://github.com/rust-lang/crates.io-index"
checksum = "279b82bac9a382c796a0d210bb8354a0b813499b28aa1de046c85d78ca389805"
dependencies = [
 "anyhow",
 "textwrap",
 "uniffi_meta",
 "weedle2",
]

[[package]]
name = "url"
version = "2.3.1"
source = "registry+https://github.com/rust-lang/crates.io-index"
checksum = "0d68c799ae75762b8c3fe375feb6600ef5602c883c5d21eb51c09f22b83c4643"
dependencies = [
 "form_urlencoded",
 "idna",
 "percent-encoding",
]

[[package]]
name = "uuid"
version = "1.4.1"
source = "registry+https://github.com/rust-lang/crates.io-index"
checksum = "79daa5ed5740825c40b389c5e50312b9c86df53fccd33f281df655642b43869d"
dependencies = [
 "getrandom",
]

[[package]]
name = "wasi"
version = "0.10.0+wasi-snapshot-preview1"
source = "registry+https://github.com/rust-lang/crates.io-index"
checksum = "1a143597ca7c7793eff794def352d41792a93c481eb1042423ff7ff72ba2c31f"

[[package]]
name = "wasi"
version = "0.11.0+wasi-snapshot-preview1"
source = "registry+https://github.com/rust-lang/crates.io-index"
checksum = "9c8d87e72b64a3b4db28d11ce29237c246188f4f51057d65a7eab63b7987e423"

[[package]]
name = "weedle2"
version = "5.0.0"
source = "registry+https://github.com/rust-lang/crates.io-index"
checksum = "998d2c24ec099a87daf9467808859f9d82b61f1d9c9701251aea037f514eae0e"
dependencies = [
 "nom",
]

[[package]]
name = "whatsys"
version = "0.3.1"
source = "registry+https://github.com/rust-lang/crates.io-index"
checksum = "bb632c0076024630111a08ca9fcbd34736c80d10b9ae517077487b0c82f46a36"
dependencies = [
 "cc",
 "cfg-if",
 "libc",
]

[[package]]
name = "winapi"
version = "0.3.9"
source = "registry+https://github.com/rust-lang/crates.io-index"
checksum = "5c839a674fcd7a98952e593242ea400abe93992746761e38641405d28b00f419"
dependencies = [
 "winapi-i686-pc-windows-gnu",
 "winapi-x86_64-pc-windows-gnu",
]

[[package]]
name = "winapi-i686-pc-windows-gnu"
version = "0.4.0"
source = "registry+https://github.com/rust-lang/crates.io-index"
checksum = "ac3b87c63620426dd9b991e5ce0329eff545bccbbb34f3be09ff6fb6ab51b7b6"

[[package]]
name = "winapi-x86_64-pc-windows-gnu"
version = "0.4.0"
source = "registry+https://github.com/rust-lang/crates.io-index"
checksum = "712e227841d057c1ee1cd2fb22fa7e5a5461ae8e48fa2ca79ec42cfc1931183f"

[[package]]
name = "windows-sys"
version = "0.48.0"
source = "registry+https://github.com/rust-lang/crates.io-index"
checksum = "677d2418bec65e3338edb076e806bc1ec15693c5d0104683f2efe857f61056a9"
dependencies = [
 "windows-targets",
]

[[package]]
name = "windows-targets"
version = "0.48.5"
source = "registry+https://github.com/rust-lang/crates.io-index"
checksum = "9a2fa6e2155d7247be68c096456083145c183cbbbc2764150dda45a87197940c"
dependencies = [
 "windows_aarch64_gnullvm",
 "windows_aarch64_msvc",
 "windows_i686_gnu",
 "windows_i686_msvc",
 "windows_x86_64_gnu",
 "windows_x86_64_gnullvm",
 "windows_x86_64_msvc",
]

[[package]]
name = "windows_aarch64_gnullvm"
version = "0.48.5"
source = "registry+https://github.com/rust-lang/crates.io-index"
checksum = "2b38e32f0abccf9987a4e3079dfb67dcd799fb61361e53e2882c3cbaf0d905d8"

[[package]]
name = "windows_aarch64_msvc"
version = "0.48.5"
source = "registry+https://github.com/rust-lang/crates.io-index"
checksum = "dc35310971f3b2dbbf3f0690a219f40e2d9afcf64f9ab7cc1be722937c26b4bc"

[[package]]
name = "windows_i686_gnu"
version = "0.48.5"
source = "registry+https://github.com/rust-lang/crates.io-index"
checksum = "a75915e7def60c94dcef72200b9a8e58e5091744960da64ec734a6c6e9b3743e"

[[package]]
name = "windows_i686_msvc"
version = "0.48.5"
source = "registry+https://github.com/rust-lang/crates.io-index"
checksum = "8f55c233f70c4b27f66c523580f78f1004e8b5a8b659e05a4eb49d4166cca406"

[[package]]
name = "windows_x86_64_gnu"
version = "0.48.5"
source = "registry+https://github.com/rust-lang/crates.io-index"
checksum = "53d40abd2583d23e4718fddf1ebec84dbff8381c07cae67ff7768bbf19c6718e"

[[package]]
name = "windows_x86_64_gnullvm"
version = "0.48.5"
source = "registry+https://github.com/rust-lang/crates.io-index"
checksum = "0b7b52767868a23d5bab768e390dc5f5c55825b6d30b86c844ff2dc7414044cc"

[[package]]
name = "windows_x86_64_msvc"
version = "0.48.5"
source = "registry+https://github.com/rust-lang/crates.io-index"
checksum = "ed94fce61571a4006852b7389a063ab983c02eb1bb37b47f8272ce92d06d9538"

[[package]]
name = "xshell"
version = "0.2.2"
source = "registry+https://github.com/rust-lang/crates.io-index"
checksum = "6d47097dc5c85234b1e41851b3422dd6d19b3befdd35b4ae5ce386724aeca981"
dependencies = [
 "xshell-macros",
]

[[package]]
name = "xshell-macros"
version = "0.2.2"
source = "registry+https://github.com/rust-lang/crates.io-index"
checksum = "88301b56c26dd9bf5c43d858538f82d6f3f7764767defbc5d34e59459901c41a"

[[package]]
name = "xshell-venv"
version = "1.2.0"
source = "registry+https://github.com/rust-lang/crates.io-index"
checksum = "64b35c51b31637878412ae8c4107f260f3fe0a40b6cc6bddf47d868403d77d4c"
dependencies = [
 "fd-lock",
 "xshell",
]

[[package]]
name = "zeitstempel"
version = "0.1.1"
source = "registry+https://github.com/rust-lang/crates.io-index"
checksum = "eeea3eb6a30ed24e374f59368d3917c5180a845fdd4ed6f1b2278811a9e826f8"
dependencies = [
 "cfg-if",
 "libc",
 "once_cell",
]<|MERGE_RESOLUTION|>--- conflicted
+++ resolved
@@ -289,11 +289,7 @@
 
 [[package]]
 name = "glean"
-<<<<<<< HEAD
-version = "63.1.0"
-=======
 version = "64.0.0"
->>>>>>> c89cd3bd
 dependencies = [
  "crossbeam-channel",
  "env_logger",
@@ -334,11 +330,7 @@
 
 [[package]]
 name = "glean-core"
-<<<<<<< HEAD
-version = "63.1.0"
-=======
 version = "64.0.0"
->>>>>>> c89cd3bd
 dependencies = [
  "android_logger",
  "bincode",
