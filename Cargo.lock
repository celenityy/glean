# This file is automatically @generated by Cargo.
# It is not intended for manual editing.
[[package]]
name = "adler"
version = "0.2.3"
source = "registry+https://github.com/rust-lang/crates.io-index"
checksum = "ee2a4ec343196209d6594e19543ae87a39f96d5534d7174822a3ad825dd6ed7e"

[[package]]
name = "ahash"
version = "0.3.8"
source = "registry+https://github.com/rust-lang/crates.io-index"
checksum = "e8fd72866655d1904d6b0997d0b07ba561047d070fbe29de039031c641b61217"
dependencies = [
 "const-random",
]

[[package]]
name = "android_log-sys"
version = "0.2.0"
source = "registry+https://github.com/rust-lang/crates.io-index"
checksum = "85965b6739a430150bdd138e2374a98af0c3ee0d030b3bb7fc3bddff58d0102e"

[[package]]
name = "android_logger"
version = "0.9.2"
source = "registry+https://github.com/rust-lang/crates.io-index"
checksum = "2ec2333c185d826313162cee39d3fcc6a84ba08114a839bebf53b961e7e75773"
dependencies = [
 "android_log-sys",
 "env_logger",
 "lazy_static",
 "log",
]

[[package]]
name = "arrayref"
version = "0.3.6"
source = "registry+https://github.com/rust-lang/crates.io-index"
checksum = "a4c527152e37cf757a3f78aae5a06fbeefdb07ccc535c980a3208ee3060dd544"

[[package]]
name = "atty"
version = "0.2.14"
source = "registry+https://github.com/rust-lang/crates.io-index"
checksum = "d9b39be18770d11421cdb1b9947a45dd3f37e93092cbf377614828a319d5fee8"
dependencies = [
 "hermit-abi",
 "libc",
 "winapi",
]

[[package]]
name = "autocfg"
version = "1.0.1"
source = "registry+https://github.com/rust-lang/crates.io-index"
checksum = "cdb031dd78e28731d87d56cc8ffef4a8f36ca26c38fe2de700543e627f8a464a"

[[package]]
name = "bincode"
version = "1.2.1"
source = "registry+https://github.com/rust-lang/crates.io-index"
checksum = "5753e2a71534719bf3f4e57006c3a4f0d2c672a4b676eec84161f763eca87dbf"
dependencies = [
 "byteorder",
 "serde",
]

[[package]]
name = "bitflags"
version = "1.2.1"
source = "registry+https://github.com/rust-lang/crates.io-index"
checksum = "cf1de2fe8c75bc145a2f577add951f8134889b4795d47466a54a5c846d691693"

[[package]]
name = "byteorder"
version = "1.3.4"
source = "registry+https://github.com/rust-lang/crates.io-index"
checksum = "08c48aae112d48ed9f069b33538ea9e3e90aa263cfa3d1c24309612b1f7472de"

[[package]]
name = "cc"
version = "1.0.67"
source = "registry+https://github.com/rust-lang/crates.io-index"
checksum = "e3c69b077ad434294d3ce9f1f6143a2a4b89a8a2d54ef813d85003a4fd1137fd"

[[package]]
name = "cfg-if"
version = "0.1.10"
source = "registry+https://github.com/rust-lang/crates.io-index"
checksum = "4785bdd1c96b2a846b2bd7cc02e86b6b3dbf14e7e53446c4f54c92a361040822"

[[package]]
name = "cfg-if"
version = "1.0.0"
source = "registry+https://github.com/rust-lang/crates.io-index"
checksum = "baf1de4339761588bc0619e3cbc0120ee582ebb74b53b4efbf79117bd2da40fd"

[[package]]
name = "chrono"
version = "0.4.19"
source = "registry+https://github.com/rust-lang/crates.io-index"
checksum = "670ad68c9088c2a963aaa298cb369688cf3f9465ce5e2d4ca10e6e0098a1ce73"
dependencies = [
 "libc",
 "num-integer",
 "num-traits",
 "serde",
 "time",
 "winapi",
]

[[package]]
name = "const-random"
version = "0.1.11"
source = "registry+https://github.com/rust-lang/crates.io-index"
checksum = "02dc82c12dc2ee6e1ded861cf7d582b46f66f796d1b6c93fa28b911ead95da02"
dependencies = [
 "const-random-macro",
 "proc-macro-hack",
]

[[package]]
name = "const-random-macro"
version = "0.1.11"
source = "registry+https://github.com/rust-lang/crates.io-index"
checksum = "fc757bbb9544aa296c2ae00c679e81f886b37e28e59097defe0cf524306f6685"
dependencies = [
 "getrandom",
 "proc-macro-hack",
]

[[package]]
name = "const_fn"
version = "0.4.3"
source = "registry+https://github.com/rust-lang/crates.io-index"
checksum = "c478836e029dcef17fb47c89023448c64f781a046e0300e257ad8225ae59afab"

[[package]]
name = "crc32fast"
version = "1.2.1"
source = "registry+https://github.com/rust-lang/crates.io-index"
checksum = "81156fece84ab6a9f2afdb109ce3ae577e42b1228441eded99bd77f627953b1a"
dependencies = [
 "cfg-if 1.0.0",
]

[[package]]
name = "crossbeam-channel"
version = "0.5.0"
source = "registry+https://github.com/rust-lang/crates.io-index"
checksum = "dca26ee1f8d361640700bde38b2c37d8c22b3ce2d360e1fc1c74ea4b0aa7d775"
dependencies = [
 "cfg-if 1.0.0",
 "crossbeam-utils",
]

[[package]]
name = "crossbeam-utils"
version = "0.8.0"
source = "registry+https://github.com/rust-lang/crates.io-index"
checksum = "ec91540d98355f690a86367e566ecad2e9e579f230230eb7c21398372be73ea5"
dependencies = [
 "autocfg",
 "cfg-if 1.0.0",
 "const_fn",
 "lazy_static",
]

[[package]]
name = "ctor"
version = "0.1.18"
source = "registry+https://github.com/rust-lang/crates.io-index"
checksum = "10bcb9d7dcbf7002aaffbb53eac22906b64cdcc127971dcc387d8eb7c95d5560"
dependencies = [
 "quote",
 "syn",
]

[[package]]
name = "dashmap"
version = "3.11.10"
source = "registry+https://github.com/rust-lang/crates.io-index"
checksum = "0f260e2fc850179ef410018660006951c1b55b79e8087e87111a2c388994b9b5"
dependencies = [
 "ahash",
 "cfg-if 0.1.10",
 "num_cpus",
]

[[package]]
name = "either"
version = "1.6.1"
source = "registry+https://github.com/rust-lang/crates.io-index"
checksum = "e78d4f1cc4ae33bbfc157ed5d5a5ef3bc29227303d595861deb238fcec4e9457"

[[package]]
name = "env_logger"
version = "0.7.1"
source = "registry+https://github.com/rust-lang/crates.io-index"
checksum = "44533bbbb3bb3c1fa17d9f2e4e38bbbaf8396ba82193c4cb1b6445d711445d36"
dependencies = [
 "atty",
 "humantime",
 "log",
 "termcolor",
]

[[package]]
name = "ffi-support"
version = "0.4.2"
source = "registry+https://github.com/rust-lang/crates.io-index"
checksum = "f85d4d1be103c0b2d86968f0b0690dc09ac0ba205b90adb0389b552869e5000e"
dependencies = [
 "lazy_static",
 "log",
]

[[package]]
name = "flate2"
version = "1.0.19"
source = "registry+https://github.com/rust-lang/crates.io-index"
checksum = "7411863d55df97a419aa64cb4d2f167103ea9d767e2c54a1868b7ac3f6b47129"
dependencies = [
 "cfg-if 1.0.0",
 "crc32fast",
 "libc",
 "miniz_oxide",
]

[[package]]
name = "form_urlencoded"
version = "1.0.0"
source = "registry+https://github.com/rust-lang/crates.io-index"
checksum = "ece68d15c92e84fa4f19d3780f1294e5ca82a78a6d515f1efaabcc144688be00"
dependencies = [
 "matches",
 "percent-encoding",
]

[[package]]
name = "getrandom"
version = "0.2.0"
source = "registry+https://github.com/rust-lang/crates.io-index"
checksum = "ee8025cf36f917e6a52cce185b7c7177689b838b7ec138364e50cc2277a56cf4"
dependencies = [
 "cfg-if 0.1.10",
 "libc",
 "wasi 0.9.0+wasi-snapshot-preview1",
]

[[package]]
name = "glean"
<<<<<<< HEAD
version = "35.0.0"
=======
version = "36.0.0"
>>>>>>> 5f7dd02c
dependencies = [
 "chrono",
 "crossbeam-channel",
 "env_logger",
 "flate2",
 "glean-core",
 "inherent",
 "jsonschema-valid",
 "log",
 "once_cell",
 "serde",
 "serde_json",
 "tempfile",
 "thiserror",
 "time",
 "uuid",
 "whatsys",
]

[[package]]
name = "glean-core"
<<<<<<< HEAD
version = "35.0.0"
=======
version = "36.0.0"
>>>>>>> 5f7dd02c
dependencies = [
 "bincode",
 "chrono",
 "ctor",
 "env_logger",
 "ffi-support",
 "flate2",
 "iso8601",
 "log",
 "once_cell",
 "rkv",
 "serde",
 "serde_json",
 "tempfile",
 "uuid",
 "zeitstempel",
]

[[package]]
name = "glean-ffi"
<<<<<<< HEAD
version = "35.0.0"
=======
version = "36.0.0"
>>>>>>> 5f7dd02c
dependencies = [
 "android_logger",
 "env_logger",
 "ffi-support",
 "glean-core",
 "libc",
 "log",
 "once_cell",
 "oslog",
 "serde",
 "serde_json",
 "uuid",
]

[[package]]
name = "hermit-abi"
version = "0.1.17"
source = "registry+https://github.com/rust-lang/crates.io-index"
checksum = "5aca5565f760fb5b220e499d72710ed156fdb74e631659e99377d9ebfbd13ae8"
dependencies = [
 "libc",
]

[[package]]
name = "humantime"
version = "1.3.0"
source = "registry+https://github.com/rust-lang/crates.io-index"
checksum = "df004cfca50ef23c36850aaaa59ad52cc70d0e90243c3c7737a4dd32dc7a3c4f"
dependencies = [
 "quick-error",
]

[[package]]
name = "id-arena"
version = "2.2.1"
source = "registry+https://github.com/rust-lang/crates.io-index"
checksum = "25a2bc672d1148e28034f176e01fffebb08b35768468cc954630da77a1449005"

[[package]]
name = "idna"
version = "0.2.0"
source = "registry+https://github.com/rust-lang/crates.io-index"
checksum = "02e2673c30ee86b5b96a9cb52ad15718aa1f966f5ab9ad54a8b95d5ca33120a9"
dependencies = [
 "matches",
 "unicode-bidi",
 "unicode-normalization",
]

[[package]]
name = "inherent"
version = "0.1.6"
source = "registry+https://github.com/rust-lang/crates.io-index"
checksum = "f3974bf42c2050bbf0696471e4d91ecc9844845c2323b388aa7bf9d63f3b0693"
dependencies = [
 "proc-macro2",
 "quote",
 "syn",
]

[[package]]
name = "iri-string"
version = "0.3.0"
source = "registry+https://github.com/rust-lang/crates.io-index"
checksum = "402e5c3bd66bbe43ac90915097caa0347fc2666ecb8a0047154f4494ed577995"
dependencies = [
 "nom",
 "serde",
]

[[package]]
name = "iso8601"
version = "0.4.0"
source = "registry+https://github.com/rust-lang/crates.io-index"
checksum = "cee08a007a59a8adfc96f69738ddf59e374888dfd84b49c4b916543067644d58"
dependencies = [
 "nom",
]

[[package]]
name = "itertools"
version = "0.8.2"
source = "registry+https://github.com/rust-lang/crates.io-index"
checksum = "f56a2d0bc861f9165be4eb3442afd3c236d8a98afd426f65d92324ae1091a484"
dependencies = [
 "either",
]

[[package]]
name = "itoa"
version = "0.4.6"
source = "registry+https://github.com/rust-lang/crates.io-index"
checksum = "dc6f3ad7b9d11a0c00842ff8de1b60ee58661048eb8049ed33c73594f359d7e6"

[[package]]
name = "json-pointer"
version = "0.3.4"
source = "registry+https://github.com/rust-lang/crates.io-index"
checksum = "5fe841b94e719a482213cee19dd04927cf412f26d8dc84c5a446c081e49c2997"
dependencies = [
 "serde_json",
]

[[package]]
name = "jsonschema-valid"
version = "0.4.0"
source = "registry+https://github.com/rust-lang/crates.io-index"
checksum = "b2bf65524a5cfc44fa409f8bf9c5573f54cf873647ef46de2506b1ca260fe0ae"
dependencies = [
 "chrono",
 "iri-string",
 "itertools",
 "json-pointer",
 "lazy_static",
 "percent-encoding",
 "regex",
 "serde_json",
 "textwrap",
 "url",
]

[[package]]
name = "lazy_static"
version = "1.4.0"
source = "registry+https://github.com/rust-lang/crates.io-index"
checksum = "e2abad23fbc42b3700f2f279844dc832adb2b2eb069b2df918f455c4e18cc646"

[[package]]
name = "libc"
version = "0.2.87"
source = "registry+https://github.com/rust-lang/crates.io-index"
checksum = "265d751d31d6780a3f956bb5b8022feba2d94eeee5a84ba64f4212eedca42213"

[[package]]
name = "lmdb-rkv"
version = "0.14.0"
source = "registry+https://github.com/rust-lang/crates.io-index"
checksum = "447a296f7aca299cfbb50f4e4f3d49451549af655fb7215d7f8c0c3d64bad42b"
dependencies = [
 "bitflags",
 "byteorder",
 "libc",
 "lmdb-rkv-sys",
]

[[package]]
name = "lmdb-rkv-sys"
version = "0.11.0"
source = "registry+https://github.com/rust-lang/crates.io-index"
checksum = "b27470ac25167b3afdfb6af8fcd3bc1be67de50ffbdaf4073378cfded6ae24a5"
dependencies = [
 "cc",
 "libc",
 "pkg-config",
]

[[package]]
name = "log"
version = "0.4.13"
source = "registry+https://github.com/rust-lang/crates.io-index"
checksum = "fcf3805d4480bb5b86070dcfeb9e2cb2ebc148adb753c5cca5f884d1d65a42b2"
dependencies = [
 "cfg-if 0.1.10",
]

[[package]]
name = "matches"
version = "0.1.8"
source = "registry+https://github.com/rust-lang/crates.io-index"
checksum = "7ffc5c5338469d4d3ea17d269fa8ea3512ad247247c30bd2df69e68309ed0a08"

[[package]]
name = "memchr"
version = "2.3.4"
source = "registry+https://github.com/rust-lang/crates.io-index"
checksum = "0ee1c47aaa256ecabcaea351eae4a9b01ef39ed810004e298d2511ed284b1525"

[[package]]
name = "miniz_oxide"
version = "0.4.3"
source = "registry+https://github.com/rust-lang/crates.io-index"
checksum = "0f2d26ec3309788e423cfbf68ad1800f061638098d76a83681af979dc4eda19d"
dependencies = [
 "adler",
 "autocfg",
]

[[package]]
name = "nom"
version = "5.1.2"
source = "registry+https://github.com/rust-lang/crates.io-index"
checksum = "ffb4262d26ed83a1c0a33a38fe2bb15797329c85770da05e6b828ddb782627af"
dependencies = [
 "memchr",
 "version_check",
]

[[package]]
name = "num-integer"
version = "0.1.44"
source = "registry+https://github.com/rust-lang/crates.io-index"
checksum = "d2cc698a63b549a70bc047073d2949cce27cd1c7b0a4a862d08a8031bc2801db"
dependencies = [
 "autocfg",
 "num-traits",
]

[[package]]
name = "num-traits"
version = "0.2.14"
source = "registry+https://github.com/rust-lang/crates.io-index"
checksum = "9a64b1ec5cda2586e284722486d802acf1f7dbdc623e2bfc57e65ca1cd099290"
dependencies = [
 "autocfg",
]

[[package]]
name = "num_cpus"
version = "1.13.0"
source = "registry+https://github.com/rust-lang/crates.io-index"
checksum = "05499f3756671c15885fee9034446956fff3f243d6077b91e5767df161f766b3"
dependencies = [
 "hermit-abi",
 "libc",
]

[[package]]
name = "once_cell"
version = "1.7.2"
source = "registry+https://github.com/rust-lang/crates.io-index"
checksum = "af8b08b04175473088b46763e51ee54da5f9a164bc162f615b91bc179dbf15a3"

[[package]]
name = "ordered-float"
version = "1.1.0"
source = "registry+https://github.com/rust-lang/crates.io-index"
checksum = "3741934be594d77de1c8461ebcbbe866f585ea616a9753aa78f2bdc69f0e4579"
dependencies = [
 "num-traits",
]

[[package]]
name = "oslog"
version = "0.0.3"
source = "registry+https://github.com/rust-lang/crates.io-index"
checksum = "e9092ca1e653fbd9057bc5d7c3c5559ce62648465d2293dcc87e000413adbc7f"
dependencies = [
 "cc",
 "dashmap",
 "log",
]

[[package]]
name = "paste"
version = "0.1.18"
source = "registry+https://github.com/rust-lang/crates.io-index"
checksum = "45ca20c77d80be666aef2b45486da86238fabe33e38306bd3118fe4af33fa880"
dependencies = [
 "paste-impl",
 "proc-macro-hack",
]

[[package]]
name = "paste-impl"
version = "0.1.18"
source = "registry+https://github.com/rust-lang/crates.io-index"
checksum = "d95a7db200b97ef370c8e6de0088252f7e0dfff7d047a28528e47456c0fc98b6"
dependencies = [
 "proc-macro-hack",
]

[[package]]
name = "percent-encoding"
version = "2.1.0"
source = "registry+https://github.com/rust-lang/crates.io-index"
checksum = "d4fd5641d01c8f18a23da7b6fe29298ff4b55afcccdf78973b24cf3175fee32e"

[[package]]
name = "pkg-config"
version = "0.3.19"
source = "registry+https://github.com/rust-lang/crates.io-index"
checksum = "3831453b3449ceb48b6d9c7ad7c96d5ea673e9b470a1dc578c2ce6521230884c"

[[package]]
name = "ppv-lite86"
version = "0.2.10"
source = "registry+https://github.com/rust-lang/crates.io-index"
checksum = "ac74c624d6b2d21f425f752262f42188365d7b8ff1aff74c82e45136510a4857"

[[package]]
name = "proc-macro-hack"
version = "0.5.19"
source = "registry+https://github.com/rust-lang/crates.io-index"
checksum = "dbf0c48bc1d91375ae5c3cd81e3722dff1abcf81a30960240640d223f59fe0e5"

[[package]]
name = "proc-macro2"
version = "1.0.24"
source = "registry+https://github.com/rust-lang/crates.io-index"
checksum = "1e0704ee1a7e00d7bb417d0770ea303c1bccbabf0ef1667dae92b5967f5f8a71"
dependencies = [
 "unicode-xid",
]

[[package]]
name = "quick-error"
version = "1.2.3"
source = "registry+https://github.com/rust-lang/crates.io-index"
checksum = "a1d01941d82fa2ab50be1e79e6714289dd7cde78eba4c074bc5a4374f650dfe0"

[[package]]
name = "quote"
version = "1.0.8"
source = "registry+https://github.com/rust-lang/crates.io-index"
checksum = "991431c3519a3f36861882da93630ce66b52918dcf1b8e2fd66b397fc96f28df"
dependencies = [
 "proc-macro2",
]

[[package]]
name = "rand"
version = "0.8.1"
source = "registry+https://github.com/rust-lang/crates.io-index"
checksum = "c24fcd450d3fa2b592732565aa4f17a27a61c65ece4726353e000939b0edee34"
dependencies = [
 "libc",
 "rand_chacha",
 "rand_core",
 "rand_hc",
]

[[package]]
name = "rand_chacha"
version = "0.3.0"
source = "registry+https://github.com/rust-lang/crates.io-index"
checksum = "e12735cf05c9e10bf21534da50a147b924d555dc7a547c42e6bb2d5b6017ae0d"
dependencies = [
 "ppv-lite86",
 "rand_core",
]

[[package]]
name = "rand_core"
version = "0.6.1"
source = "registry+https://github.com/rust-lang/crates.io-index"
checksum = "c026d7df8b298d90ccbbc5190bd04d85e159eaf5576caeacf8741da93ccbd2e5"
dependencies = [
 "getrandom",
]

[[package]]
name = "rand_hc"
version = "0.3.0"
source = "registry+https://github.com/rust-lang/crates.io-index"
checksum = "3190ef7066a446f2e7f42e239d161e905420ccab01eb967c9eb27d21b2322a73"
dependencies = [
 "rand_core",
]

[[package]]
name = "redox_syscall"
version = "0.2.4"
source = "registry+https://github.com/rust-lang/crates.io-index"
checksum = "05ec8ca9416c5ea37062b502703cd7fcb207736bc294f6e0cf367ac6fc234570"
dependencies = [
 "bitflags",
]

[[package]]
name = "regex"
version = "1.4.2"
source = "registry+https://github.com/rust-lang/crates.io-index"
checksum = "38cf2c13ed4745de91a5eb834e11c00bcc3709e773173b2ce4c56c9fbde04b9c"
dependencies = [
 "regex-syntax",
]

[[package]]
name = "regex-syntax"
version = "0.6.21"
source = "registry+https://github.com/rust-lang/crates.io-index"
checksum = "3b181ba2dcf07aaccad5448e8ead58db5b742cf85dfe035e2227f137a539a189"

[[package]]
name = "remove_dir_all"
version = "0.5.3"
source = "registry+https://github.com/rust-lang/crates.io-index"
checksum = "3acd125665422973a33ac9d3dd2df85edad0f4ae9b00dafb1a05e43a9f5ef8e7"
dependencies = [
 "winapi",
]

[[package]]
name = "rkv"
version = "0.17.0"
source = "registry+https://github.com/rust-lang/crates.io-index"
checksum = "28e2e15d3fff125cfc4fb3f1b226ff83af057c4715061ded16193b7142beefc9"
dependencies = [
 "arrayref",
 "bincode",
 "bitflags",
 "byteorder",
 "id-arena",
 "lazy_static",
 "lmdb-rkv",
 "log",
 "ordered-float",
 "paste",
 "serde",
 "serde_derive",
 "thiserror",
 "url",
 "uuid",
]

[[package]]
name = "ryu"
version = "1.0.5"
source = "registry+https://github.com/rust-lang/crates.io-index"
checksum = "71d301d4193d031abdd79ff7e3dd721168a9572ef3fe51a1517aba235bd8f86e"

[[package]]
name = "serde"
version = "1.0.121"
source = "registry+https://github.com/rust-lang/crates.io-index"
checksum = "6159e3c76cab06f6bc466244d43b35e77e9500cd685da87620addadc2a4c40b1"
dependencies = [
 "serde_derive",
]

[[package]]
name = "serde_derive"
version = "1.0.121"
source = "registry+https://github.com/rust-lang/crates.io-index"
checksum = "f3fcab8778dc651bc65cfab2e4eb64996f3c912b74002fb379c94517e1f27c46"
dependencies = [
 "proc-macro2",
 "quote",
 "syn",
]

[[package]]
name = "serde_json"
version = "1.0.64"
source = "registry+https://github.com/rust-lang/crates.io-index"
checksum = "799e97dc9fdae36a5c8b8f2cae9ce2ee9fdce2058c57a93e6099d919fd982f79"
dependencies = [
 "itoa",
 "ryu",
 "serde",
]

[[package]]
name = "syn"
version = "1.0.58"
source = "registry+https://github.com/rust-lang/crates.io-index"
checksum = "cc60a3d73ea6594cd712d830cc1f0390fd71542d8c8cd24e70cc54cdfd5e05d5"
dependencies = [
 "proc-macro2",
 "quote",
 "unicode-xid",
]

[[package]]
name = "tempfile"
version = "3.2.0"
source = "registry+https://github.com/rust-lang/crates.io-index"
checksum = "dac1c663cfc93810f88aed9b8941d48cabf856a1b111c29a40439018d870eb22"
dependencies = [
 "cfg-if 1.0.0",
 "libc",
 "rand",
 "redox_syscall",
 "remove_dir_all",
 "winapi",
]

[[package]]
name = "termcolor"
version = "1.1.0"
source = "registry+https://github.com/rust-lang/crates.io-index"
checksum = "bb6bfa289a4d7c5766392812c0a1f4c1ba45afa1ad47803c11e1f407d846d75f"
dependencies = [
 "winapi-util",
]

[[package]]
name = "textwrap"
version = "0.11.0"
source = "registry+https://github.com/rust-lang/crates.io-index"
checksum = "d326610f408c7a4eb6f51c37c330e496b08506c9457c9d34287ecc38809fb060"
dependencies = [
 "unicode-width",
]

[[package]]
name = "thiserror"
version = "1.0.24"
source = "registry+https://github.com/rust-lang/crates.io-index"
checksum = "e0f4a65597094d4483ddaed134f409b2cb7c1beccf25201a9f73c719254fa98e"
dependencies = [
 "thiserror-impl",
]

[[package]]
name = "thiserror-impl"
version = "1.0.24"
source = "registry+https://github.com/rust-lang/crates.io-index"
checksum = "7765189610d8241a44529806d6fd1f2e0a08734313a35d5b3a556f92b381f3c0"
dependencies = [
 "proc-macro2",
 "quote",
 "syn",
]

[[package]]
name = "time"
version = "0.1.44"
source = "registry+https://github.com/rust-lang/crates.io-index"
checksum = "6db9e6914ab8b1ae1c260a4ae7a49b6c5611b40328a735b21862567685e73255"
dependencies = [
 "libc",
 "wasi 0.10.0+wasi-snapshot-preview1",
 "winapi",
]

[[package]]
name = "tinyvec"
version = "0.3.4"
source = "registry+https://github.com/rust-lang/crates.io-index"
checksum = "238ce071d267c5710f9d31451efec16c5ee22de34df17cc05e56cbc92e967117"

[[package]]
name = "unicode-bidi"
version = "0.3.4"
source = "registry+https://github.com/rust-lang/crates.io-index"
checksum = "49f2bd0c6468a8230e1db229cff8029217cf623c767ea5d60bfbd42729ea54d5"
dependencies = [
 "matches",
]

[[package]]
name = "unicode-normalization"
version = "0.1.13"
source = "registry+https://github.com/rust-lang/crates.io-index"
checksum = "6fb19cf769fa8c6a80a162df694621ebeb4dafb606470b2b2fce0be40a98a977"
dependencies = [
 "tinyvec",
]

[[package]]
name = "unicode-width"
version = "0.1.8"
source = "registry+https://github.com/rust-lang/crates.io-index"
checksum = "9337591893a19b88d8d87f2cec1e73fad5cdfd10e5a6f349f498ad6ea2ffb1e3"

[[package]]
name = "unicode-xid"
version = "0.2.1"
source = "registry+https://github.com/rust-lang/crates.io-index"
checksum = "f7fe0bb3479651439c9112f72b6c505038574c9fbb575ed1bf3b797fa39dd564"

[[package]]
name = "url"
version = "2.2.0"
source = "registry+https://github.com/rust-lang/crates.io-index"
checksum = "5909f2b0817350449ed73e8bcd81c8c3c8d9a7a5d8acba4b27db277f1868976e"
dependencies = [
 "form_urlencoded",
 "idna",
 "matches",
 "percent-encoding",
]

[[package]]
name = "uuid"
version = "0.8.2"
source = "registry+https://github.com/rust-lang/crates.io-index"
checksum = "bc5cf98d8186244414c848017f0e2676b3fcb46807f6668a97dfe67359a3c4b7"
dependencies = [
 "getrandom",
]

[[package]]
name = "version_check"
version = "0.9.2"
source = "registry+https://github.com/rust-lang/crates.io-index"
checksum = "b5a972e5669d67ba988ce3dc826706fb0a8b01471c088cb0b6110b805cc36aed"

[[package]]
name = "wasi"
version = "0.9.0+wasi-snapshot-preview1"
source = "registry+https://github.com/rust-lang/crates.io-index"
checksum = "cccddf32554fecc6acb585f82a32a72e28b48f8c4c1883ddfeeeaa96f7d8e519"

[[package]]
name = "wasi"
version = "0.10.0+wasi-snapshot-preview1"
source = "registry+https://github.com/rust-lang/crates.io-index"
checksum = "1a143597ca7c7793eff794def352d41792a93c481eb1042423ff7ff72ba2c31f"

[[package]]
name = "whatsys"
version = "0.1.2"
source = "registry+https://github.com/rust-lang/crates.io-index"
checksum = "c24fff5aa1e0973964ba23a995e8b10fa2cdeae507e0cbbbd36f8403242a765d"
dependencies = [
 "cc",
 "cfg-if 1.0.0",
 "libc",
]

[[package]]
name = "winapi"
version = "0.3.9"
source = "registry+https://github.com/rust-lang/crates.io-index"
checksum = "5c839a674fcd7a98952e593242ea400abe93992746761e38641405d28b00f419"
dependencies = [
 "winapi-i686-pc-windows-gnu",
 "winapi-x86_64-pc-windows-gnu",
]

[[package]]
name = "winapi-i686-pc-windows-gnu"
version = "0.4.0"
source = "registry+https://github.com/rust-lang/crates.io-index"
checksum = "ac3b87c63620426dd9b991e5ce0329eff545bccbbb34f3be09ff6fb6ab51b7b6"

[[package]]
name = "winapi-util"
version = "0.1.5"
source = "registry+https://github.com/rust-lang/crates.io-index"
checksum = "70ec6ce85bb158151cae5e5c87f95a8e97d2c0c4b001223f33a334e3ce5de178"
dependencies = [
 "winapi",
]

[[package]]
name = "winapi-x86_64-pc-windows-gnu"
version = "0.4.0"
source = "registry+https://github.com/rust-lang/crates.io-index"
checksum = "712e227841d057c1ee1cd2fb22fa7e5a5461ae8e48fa2ca79ec42cfc1931183f"

[[package]]
name = "zeitstempel"
version = "0.1.0"
source = "registry+https://github.com/rust-lang/crates.io-index"
checksum = "f2837f9ad7a7a8c88d1cc50cb0c3d202ce6e178aa6ebf3e49b29561896a61f1d"
dependencies = [
 "cfg-if 1.0.0",
 "libc",
 "once_cell",
]<|MERGE_RESOLUTION|>--- conflicted
+++ resolved
@@ -251,11 +251,7 @@
 
 [[package]]
 name = "glean"
-<<<<<<< HEAD
-version = "35.0.0"
-=======
 version = "36.0.0"
->>>>>>> 5f7dd02c
 dependencies = [
  "chrono",
  "crossbeam-channel",
@@ -277,11 +273,7 @@
 
 [[package]]
 name = "glean-core"
-<<<<<<< HEAD
-version = "35.0.0"
-=======
 version = "36.0.0"
->>>>>>> 5f7dd02c
 dependencies = [
  "bincode",
  "chrono",
@@ -302,11 +294,7 @@
 
 [[package]]
 name = "glean-ffi"
-<<<<<<< HEAD
-version = "35.0.0"
-=======
 version = "36.0.0"
->>>>>>> 5f7dd02c
 dependencies = [
  "android_logger",
  "env_logger",
