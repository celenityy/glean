# This file is automatically @generated by Cargo.
# It is not intended for manual editing.
version = 3

[[package]]
name = "adler"
version = "1.0.2"
source = "registry+https://github.com/rust-lang/crates.io-index"
checksum = "f26201604c87b1e01bd3d98f8d5d9a8fcbb815e8cedb41ffccbeb4bf593a35fe"

[[package]]
name = "android_log-sys"
version = "0.2.0"
source = "registry+https://github.com/rust-lang/crates.io-index"
checksum = "85965b6739a430150bdd138e2374a98af0c3ee0d030b3bb7fc3bddff58d0102e"

[[package]]
name = "android_logger"
version = "0.12.0"
source = "registry+https://github.com/rust-lang/crates.io-index"
checksum = "037f3e1da32ddba7770530e69258b742c15ad67bdf90e5f6b35f4b6db9a60eb7"
dependencies = [
 "android_log-sys",
 "env_logger",
 "log",
 "once_cell",
]

[[package]]
name = "anyhow"
version = "1.0.71"
source = "registry+https://github.com/rust-lang/crates.io-index"
checksum = "9c7d0618f0e0b7e8ff11427422b64564d5fb0be1940354bfe2e0529b18a9d9b8"

[[package]]
name = "arrayref"
version = "0.3.6"
source = "registry+https://github.com/rust-lang/crates.io-index"
checksum = "a4c527152e37cf757a3f78aae5a06fbeefdb07ccc535c980a3208ee3060dd544"

[[package]]
name = "askama"
version = "0.12.0"
source = "registry+https://github.com/rust-lang/crates.io-index"
checksum = "47cbc3cf73fa8d9833727bbee4835ba5c421a0d65b72daf9a7b5d0e0f9cfb57e"
dependencies = [
 "askama_derive",
 "askama_escape",
]

[[package]]
name = "askama_derive"
version = "0.12.1"
source = "registry+https://github.com/rust-lang/crates.io-index"
checksum = "c22fbe0413545c098358e56966ff22cdd039e10215ae213cfbd65032b119fc94"
dependencies = [
 "basic-toml",
 "mime",
 "mime_guess",
 "nom",
 "proc-macro2",
 "quote",
 "serde",
 "syn",
]

[[package]]
name = "askama_escape"
version = "0.10.3"
source = "registry+https://github.com/rust-lang/crates.io-index"
checksum = "619743e34b5ba4e9703bba34deac3427c72507c7159f5fd030aea8cac0cfe341"

[[package]]
name = "autocfg"
version = "1.1.0"
source = "registry+https://github.com/rust-lang/crates.io-index"
checksum = "d468802bab17cbc0cc575e9b053f41e72aa36bfa6b7f55e3529ffa43161b97fa"

[[package]]
name = "basic-toml"
version = "0.1.2"
source = "registry+https://github.com/rust-lang/crates.io-index"
checksum = "5c0de75129aa8d0cceaf750b89013f0e08804d6ec61416da787b35ad0d7cddf1"
dependencies = [
 "serde",
]

[[package]]
name = "bincode"
version = "1.3.3"
source = "registry+https://github.com/rust-lang/crates.io-index"
checksum = "b1f45e9417d87227c7a56d22e471c6206462cba514c7590c09aff4cf6d1ddcad"
dependencies = [
 "serde",
]

[[package]]
name = "bitflags"
version = "1.3.2"
source = "registry+https://github.com/rust-lang/crates.io-index"
checksum = "bef38d45163c2f1dde094a7dfd33ccf595c92905c8f8f4fdc18d06fb1037718a"

[[package]]
name = "bitflags"
version = "2.4.1"
source = "registry+https://github.com/rust-lang/crates.io-index"
checksum = "327762f6e5a765692301e5bb513e0d9fef63be86bbc14528052b1cd3e6f03e07"
dependencies = [
 "serde",
]

[[package]]
name = "byteorder"
version = "1.4.3"
source = "registry+https://github.com/rust-lang/crates.io-index"
checksum = "14c189c53d098945499cdfa7ecc63567cf3886b3332b312a5b4585d8d3a6a610"

[[package]]
name = "bytes"
version = "1.3.0"
source = "registry+https://github.com/rust-lang/crates.io-index"
checksum = "dfb24e866b15a1af2a1b663f10c6b6b8f397a84aadb828f12e5b289ec23a3a3c"

[[package]]
name = "camino"
version = "1.1.4"
source = "registry+https://github.com/rust-lang/crates.io-index"
checksum = "c530edf18f37068ac2d977409ed5cd50d53d73bc653c7647b48eb78976ac9ae2"
dependencies = [
 "serde",
]

[[package]]
name = "cargo-platform"
version = "0.1.2"
source = "registry+https://github.com/rust-lang/crates.io-index"
checksum = "cbdb825da8a5df079a43676dbe042702f1707b1109f713a01420fbb4cc71fa27"
dependencies = [
 "serde",
]

[[package]]
name = "cargo_metadata"
version = "0.15.2"
source = "registry+https://github.com/rust-lang/crates.io-index"
checksum = "982a0cf6a99c350d7246035613882e376d58cebe571785abc5da4f648d53ac0a"
dependencies = [
 "camino",
 "cargo-platform",
 "semver",
 "serde",
 "serde_json",
 "thiserror",
]

[[package]]
name = "cc"
version = "1.0.83"
source = "registry+https://github.com/rust-lang/crates.io-index"
checksum = "f1174fb0b6ec23863f8b971027804a42614e347eafb0a95bf0b12cdae21fc4d0"
dependencies = [
 "libc",
]

[[package]]
name = "cfg-if"
version = "1.0.0"
source = "registry+https://github.com/rust-lang/crates.io-index"
checksum = "baf1de4339761588bc0619e3cbc0120ee582ebb74b53b4efbf79117bd2da40fd"

[[package]]
name = "chrono"
version = "0.4.19"
source = "registry+https://github.com/rust-lang/crates.io-index"
checksum = "670ad68c9088c2a963aaa298cb369688cf3f9465ce5e2d4ca10e6e0098a1ce73"
dependencies = [
 "libc",
 "num-integer",
 "num-traits",
 "serde",
 "time",
 "winapi",
]

[[package]]
name = "crc32fast"
version = "1.3.2"
source = "registry+https://github.com/rust-lang/crates.io-index"
checksum = "b540bd8bc810d3885c6ea91e2018302f68baba2129ab3e88f32389ee9370880d"
dependencies = [
 "cfg-if",
]

[[package]]
name = "crossbeam-channel"
version = "0.5.12"
source = "registry+https://github.com/rust-lang/crates.io-index"
checksum = "ab3db02a9c5b5121e1e42fbdb1aeb65f5e02624cc58c43f2884c6ccac0b82f95"
dependencies = [
 "crossbeam-utils",
]

[[package]]
name = "crossbeam-utils"
version = "0.8.19"
source = "registry+https://github.com/rust-lang/crates.io-index"
checksum = "248e3bacc7dc6baa3b21e405ee045c3047101a49145e7e9eca583ab4c2ca5345"

[[package]]
name = "ctor"
version = "0.2.4"
source = "registry+https://github.com/rust-lang/crates.io-index"
checksum = "1f34ba9a9bcb8645379e9de8cb3ecfcf4d1c85ba66d90deb3259206fa5aa193b"
dependencies = [
 "quote",
 "syn",
]

[[package]]
name = "dashmap"
version = "4.0.2"
source = "registry+https://github.com/rust-lang/crates.io-index"
checksum = "e77a43b28d0668df09411cb0bc9a8c2adc40f9a048afe863e05fd43251e8e39c"
dependencies = [
 "cfg-if",
 "num_cpus",
]

[[package]]
name = "either"
version = "1.6.1"
source = "registry+https://github.com/rust-lang/crates.io-index"
checksum = "e78d4f1cc4ae33bbfc157ed5d5a5ef3bc29227303d595861deb238fcec4e9457"

[[package]]
name = "env_logger"
version = "0.10.0"
source = "registry+https://github.com/rust-lang/crates.io-index"
checksum = "85cdab6a89accf66733ad5a1693a4dcced6aeff64602b634530dd73c1f3ee9f0"
dependencies = [
 "humantime",
 "log",
]

[[package]]
name = "errno"
version = "0.3.3"
source = "registry+https://github.com/rust-lang/crates.io-index"
checksum = "136526188508e25c6fef639d7927dfb3e0e3084488bf202267829cf7fc23dbdd"
dependencies = [
 "errno-dragonfly",
 "libc",
 "windows-sys",
]

[[package]]
name = "errno-dragonfly"
version = "0.1.2"
source = "registry+https://github.com/rust-lang/crates.io-index"
checksum = "aa68f1b12764fab894d2755d2518754e71b4fd80ecfb822714a1206c2aab39bf"
dependencies = [
 "cc",
 "libc",
]

[[package]]
name = "fastrand"
version = "2.0.0"
source = "registry+https://github.com/rust-lang/crates.io-index"
checksum = "6999dc1837253364c2ebb0704ba97994bd874e8f195d665c50b7548f6ea92764"

[[package]]
name = "fd-lock"
version = "3.0.13"
source = "registry+https://github.com/rust-lang/crates.io-index"
checksum = "ef033ed5e9bad94e55838ca0ca906db0e043f517adda0c8b79c7a8c66c93c1b5"
dependencies = [
 "cfg-if",
 "rustix",
 "windows-sys",
]

[[package]]
name = "flate2"
version = "1.0.26"
source = "registry+https://github.com/rust-lang/crates.io-index"
checksum = "3b9429470923de8e8cbd4d2dc513535400b4b3fef0319fb5c4e1f520a7bef743"
dependencies = [
 "crc32fast",
 "miniz_oxide",
]

[[package]]
name = "form_urlencoded"
version = "1.1.0"
source = "registry+https://github.com/rust-lang/crates.io-index"
checksum = "a9c384f161156f5260c24a097c56119f9be8c798586aecc13afbcbe7b7e26bf8"
dependencies = [
 "percent-encoding",
]

[[package]]
name = "fs-err"
version = "2.9.0"
source = "registry+https://github.com/rust-lang/crates.io-index"
checksum = "0845fa252299212f0389d64ba26f34fa32cfe41588355f21ed507c59a0f64541"

[[package]]
name = "getrandom"
version = "0.2.8"
source = "registry+https://github.com/rust-lang/crates.io-index"
checksum = "c05aeb6a22b8f62540c194aac980f2115af067bfe15a0734d7277a768d396b31"
dependencies = [
 "cfg-if",
 "libc",
 "wasi 0.11.0+wasi-snapshot-preview1",
]

[[package]]
name = "glean"
<<<<<<< HEAD
version = "60.0.0"
=======
version = "60.1.0"
>>>>>>> 30484320
dependencies = [
 "crossbeam-channel",
 "env_logger",
 "flate2",
 "glean-core",
 "inherent",
 "jsonschema-valid",
 "libc",
 "log",
 "once_cell",
 "serde_json",
 "tempfile",
 "whatsys",
]

[[package]]
name = "glean-build"
version = "14.0.1"
dependencies = [
 "tempfile",
 "xshell-venv",
]

[[package]]
name = "glean-bundle"
version = "1.0.0"
dependencies = [
 "glean-core",
 "uniffi-bindgen",
]

[[package]]
name = "glean-bundle-android"
version = "1.0.0"
dependencies = [
 "glean-core",
]

[[package]]
name = "glean-core"
<<<<<<< HEAD
version = "60.0.0"
=======
version = "60.1.0"
>>>>>>> 30484320
dependencies = [
 "android_logger",
 "bincode",
 "chrono",
 "crossbeam-channel",
 "ctor",
 "env_logger",
 "flate2",
 "iso8601",
 "log",
 "once_cell",
 "oslog",
 "rkv",
 "serde",
 "serde_json",
 "tempfile",
 "thiserror",
 "time",
 "uniffi",
 "uuid",
 "zeitstempel",
]

[[package]]
name = "glob"
version = "0.3.0"
source = "registry+https://github.com/rust-lang/crates.io-index"
checksum = "9b919933a397b79c37e33b77bb2aa3dc8eb6e165ad809e58ff75bc7db2e34574"

[[package]]
name = "goblin"
version = "0.8.0"
source = "registry+https://github.com/rust-lang/crates.io-index"
checksum = "bb07a4ffed2093b118a525b1d8f5204ae274faed5604537caf7135d0f18d9887"
dependencies = [
 "log",
 "plain",
 "scroll",
]

[[package]]
name = "heck"
version = "0.4.0"
source = "registry+https://github.com/rust-lang/crates.io-index"
checksum = "2540771e65fc8cb83cd6e8a237f70c319bd5c29f78ed1084ba5d50eeac86f7f9"

[[package]]
name = "hermit-abi"
version = "0.2.6"
source = "registry+https://github.com/rust-lang/crates.io-index"
checksum = "ee512640fe35acbfb4bb779db6f0d80704c2cacfa2e39b601ef3e3f47d1ae4c7"
dependencies = [
 "libc",
]

[[package]]
name = "humantime"
version = "2.1.0"
source = "registry+https://github.com/rust-lang/crates.io-index"
checksum = "9a3a5bfb195931eeb336b2a7b4d761daec841b97f947d34394601737a7bba5e4"

[[package]]
name = "id-arena"
version = "2.2.1"
source = "registry+https://github.com/rust-lang/crates.io-index"
checksum = "25a2bc672d1148e28034f176e01fffebb08b35768468cc954630da77a1449005"

[[package]]
name = "idna"
version = "0.3.0"
source = "registry+https://github.com/rust-lang/crates.io-index"
checksum = "e14ddfc70884202db2244c223200c204c2bda1bc6e0998d11b5e024d657209e6"
dependencies = [
 "unicode-bidi",
 "unicode-normalization",
]

[[package]]
name = "inherent"
version = "1.0.9"
source = "registry+https://github.com/rust-lang/crates.io-index"
checksum = "b311f3b85c4fe018ce74d962fec93365819da2219e1d6529d66db241e7c70ce0"
dependencies = [
 "proc-macro2",
 "quote",
 "syn",
]

[[package]]
name = "iri-string"
version = "0.5.6"
source = "registry+https://github.com/rust-lang/crates.io-index"
checksum = "bf071934ee7ee97e52fa1868a9540a7885eab75926bd70794030304a9797cea1"

[[package]]
name = "iso8601"
version = "0.4.2"
source = "registry+https://github.com/rust-lang/crates.io-index"
checksum = "e5b94fbeb759754d87e1daea745bc8efd3037cd16980331fe1d1524c9a79ce96"
dependencies = [
 "nom",
]

[[package]]
name = "itertools"
version = "0.10.3"
source = "registry+https://github.com/rust-lang/crates.io-index"
checksum = "a9a9d19fa1e79b6215ff29b9d6880b706147f16e9b1dbb1e4e5947b5b02bc5e3"
dependencies = [
 "either",
]

[[package]]
name = "itoa"
version = "1.0.4"
source = "registry+https://github.com/rust-lang/crates.io-index"
checksum = "4217ad341ebadf8d8e724e264f13e593e0648f5b3e94b3896a5df283be015ecc"

[[package]]
name = "json-pointer"
version = "0.3.4"
source = "registry+https://github.com/rust-lang/crates.io-index"
checksum = "5fe841b94e719a482213cee19dd04927cf412f26d8dc84c5a446c081e49c2997"
dependencies = [
 "serde_json",
]

[[package]]
name = "jsonschema-valid"
version = "0.5.2"
source = "registry+https://github.com/rust-lang/crates.io-index"
checksum = "998c0b6acd4e20747af58157c9d55878970f546088e17c9870f4b41bc8a032a3"
dependencies = [
 "chrono",
 "iri-string",
 "itertools",
 "json-pointer",
 "lazy_static",
 "percent-encoding",
 "regex",
 "serde_json",
 "textwrap",
 "url",
]

[[package]]
name = "lazy_static"
version = "1.4.0"
source = "registry+https://github.com/rust-lang/crates.io-index"
checksum = "e2abad23fbc42b3700f2f279844dc832adb2b2eb069b2df918f455c4e18cc646"

[[package]]
name = "libc"
version = "0.2.149"
source = "registry+https://github.com/rust-lang/crates.io-index"
checksum = "a08173bc88b7955d1b3145aa561539096c421ac8debde8cbc3612ec635fee29b"

[[package]]
name = "linux-raw-sys"
version = "0.4.10"
source = "registry+https://github.com/rust-lang/crates.io-index"
checksum = "da2479e8c062e40bf0066ffa0bc823de0a9368974af99c9f6df941d2c231e03f"

[[package]]
name = "lmdb-rkv"
version = "0.14.0"
source = "registry+https://github.com/rust-lang/crates.io-index"
checksum = "447a296f7aca299cfbb50f4e4f3d49451549af655fb7215d7f8c0c3d64bad42b"
dependencies = [
 "bitflags 1.3.2",
 "byteorder",
 "libc",
 "lmdb-rkv-sys",
]

[[package]]
name = "lmdb-rkv-sys"
version = "0.11.2"
source = "registry+https://github.com/rust-lang/crates.io-index"
checksum = "61b9ce6b3be08acefa3003c57b7565377432a89ec24476bbe72e11d101f852fe"
dependencies = [
 "cc",
 "libc",
 "pkg-config",
]

[[package]]
name = "log"
version = "0.4.20"
source = "registry+https://github.com/rust-lang/crates.io-index"
checksum = "b5e6163cb8c49088c2c36f57875e58ccd8c87c7427f7fbd50ea6710b2f3f2e8f"

[[package]]
name = "memchr"
version = "2.5.0"
source = "registry+https://github.com/rust-lang/crates.io-index"
checksum = "2dffe52ecf27772e601905b7522cb4ef790d2cc203488bbd0e2fe85fcb74566d"

[[package]]
name = "mime"
version = "0.3.16"
source = "registry+https://github.com/rust-lang/crates.io-index"
checksum = "2a60c7ce501c71e03a9c9c0d35b861413ae925bd979cc7a4e30d060069aaac8d"

[[package]]
name = "mime_guess"
version = "2.0.4"
source = "registry+https://github.com/rust-lang/crates.io-index"
checksum = "4192263c238a5f0d0c6bfd21f336a313a4ce1c450542449ca191bb657b4642ef"
dependencies = [
 "mime",
 "unicase",
]

[[package]]
name = "minimal-lexical"
version = "0.2.1"
source = "registry+https://github.com/rust-lang/crates.io-index"
checksum = "68354c5c6bd36d73ff3feceb05efa59b6acb7626617f4962be322a825e61f79a"

[[package]]
name = "miniz_oxide"
version = "0.7.1"
source = "registry+https://github.com/rust-lang/crates.io-index"
checksum = "e7810e0be55b428ada41041c41f32c9f1a42817901b4ccf45fa3d4b6561e74c7"
dependencies = [
 "adler",
]

[[package]]
name = "nom"
version = "7.1.1"
source = "registry+https://github.com/rust-lang/crates.io-index"
checksum = "a8903e5a29a317527874d0402f867152a3d21c908bb0b933e416c65e301d4c36"
dependencies = [
 "memchr",
 "minimal-lexical",
]

[[package]]
name = "num-integer"
version = "0.1.45"
source = "registry+https://github.com/rust-lang/crates.io-index"
checksum = "225d3389fb3509a24c93f5c29eb6bde2586b98d9f016636dff58d7c6f7569cd9"
dependencies = [
 "autocfg",
 "num-traits",
]

[[package]]
name = "num-traits"
version = "0.2.15"
source = "registry+https://github.com/rust-lang/crates.io-index"
checksum = "578ede34cf02f8924ab9447f50c28075b4d3e5b269972345e7e0372b38c6cdcd"
dependencies = [
 "autocfg",
]

[[package]]
name = "num_cpus"
version = "1.15.0"
source = "registry+https://github.com/rust-lang/crates.io-index"
checksum = "0fac9e2da13b5eb447a6ce3d392f23a29d8694bff781bf03a16cd9ac8697593b"
dependencies = [
 "hermit-abi",
 "libc",
]

[[package]]
name = "once_cell"
version = "1.18.0"
source = "registry+https://github.com/rust-lang/crates.io-index"
checksum = "dd8b5dd2ae5ed71462c540258bedcb51965123ad7e7ccf4b9a8cafaa4a63576d"

[[package]]
name = "oneshot-uniffi"
version = "0.1.6"
source = "registry+https://github.com/rust-lang/crates.io-index"
checksum = "6c548d5c78976f6955d72d0ced18c48ca07030f7a1d4024529fedd7c1c01b29c"

[[package]]
name = "ordered-float"
version = "3.2.0"
source = "registry+https://github.com/rust-lang/crates.io-index"
checksum = "129d36517b53c461acc6e1580aeb919c8ae6708a4b1eae61c4463a615d4f0411"
dependencies = [
 "num-traits",
]

[[package]]
name = "oslog"
version = "0.1.0"
source = "registry+https://github.com/rust-lang/crates.io-index"
checksum = "8343ce955f18e7e68c0207dd0ea776ec453035685395ababd2ea651c569728b3"
dependencies = [
 "cc",
 "dashmap",
 "log",
]

[[package]]
name = "paste"
version = "1.0.10"
source = "registry+https://github.com/rust-lang/crates.io-index"
checksum = "cf1c2c742266c2f1041c914ba65355a83ae8747b05f208319784083583494b4b"

[[package]]
name = "percent-encoding"
version = "2.2.0"
source = "registry+https://github.com/rust-lang/crates.io-index"
checksum = "478c572c3d73181ff3c2539045f6eb99e5491218eae919370993b890cdbdd98e"

[[package]]
name = "pkg-config"
version = "0.3.26"
source = "registry+https://github.com/rust-lang/crates.io-index"
checksum = "6ac9a59f73473f1b8d852421e59e64809f025994837ef743615c6d0c5b305160"

[[package]]
name = "plain"
version = "0.2.3"
source = "registry+https://github.com/rust-lang/crates.io-index"
checksum = "b4596b6d070b27117e987119b4dac604f3c58cfb0b191112e24771b2faeac1a6"

[[package]]
name = "proc-macro2"
version = "1.0.66"
source = "registry+https://github.com/rust-lang/crates.io-index"
checksum = "18fb31db3f9bddb2ea821cde30a9f70117e3f119938b5ee630b7403aa6e2ead9"
dependencies = [
 "unicode-ident",
]

[[package]]
name = "quote"
version = "1.0.31"
source = "registry+https://github.com/rust-lang/crates.io-index"
checksum = "5fe8a65d69dd0808184ebb5f836ab526bb259db23c657efa38711b1072ee47f0"
dependencies = [
 "proc-macro2",
]

[[package]]
name = "redox_syscall"
version = "0.3.5"
source = "registry+https://github.com/rust-lang/crates.io-index"
checksum = "567664f262709473930a4bf9e51bf2ebf3348f2e748ccc50dea20646858f8f29"
dependencies = [
 "bitflags 1.3.2",
]

[[package]]
name = "regex"
version = "1.6.0"
source = "registry+https://github.com/rust-lang/crates.io-index"
checksum = "4c4eb3267174b8c6c2f654116623910a0fef09c4753f8dd83db29c48a0df988b"
dependencies = [
 "regex-syntax",
]

[[package]]
name = "regex-syntax"
version = "0.6.27"
source = "registry+https://github.com/rust-lang/crates.io-index"
checksum = "a3f87b73ce11b1619a3c6332f45341e0047173771e8b8b73f87bfeefb7b56244"

[[package]]
name = "rkv"
version = "0.19.0"
source = "registry+https://github.com/rust-lang/crates.io-index"
checksum = "2c6d906922d99c677624d2042a93f89b2b7df0f6411032237d5d99a602c2487c"
dependencies = [
 "arrayref",
 "bincode",
 "bitflags 2.4.1",
 "byteorder",
 "id-arena",
 "lazy_static",
 "lmdb-rkv",
 "log",
 "ordered-float",
 "paste",
 "serde",
 "serde_derive",
 "thiserror",
 "url",
 "uuid",
]

[[package]]
name = "rustix"
version = "0.38.20"
source = "registry+https://github.com/rust-lang/crates.io-index"
checksum = "67ce50cb2e16c2903e30d1cbccfd8387a74b9d4c938b6a4c5ec6cc7556f7a8a0"
dependencies = [
 "bitflags 2.4.1",
 "errno",
 "libc",
 "linux-raw-sys",
 "windows-sys",
]

[[package]]
name = "ryu"
version = "1.0.11"
source = "registry+https://github.com/rust-lang/crates.io-index"
checksum = "4501abdff3ae82a1c1b477a17252eb69cee9e66eb915c1abaa4f44d873df9f09"

[[package]]
name = "sample"
version = "0.1.0"
dependencies = [
 "env_logger",
 "flate2",
 "glean",
 "glean-build",
 "tempfile",
]

[[package]]
name = "scroll"
version = "0.12.0"
source = "registry+https://github.com/rust-lang/crates.io-index"
checksum = "6ab8598aa408498679922eff7fa985c25d58a90771bd6be794434c5277eab1a6"
dependencies = [
 "scroll_derive",
]

[[package]]
name = "scroll_derive"
version = "0.12.0"
source = "registry+https://github.com/rust-lang/crates.io-index"
checksum = "7f81c2fde025af7e69b1d1420531c8a8811ca898919db177141a85313b1cb932"
dependencies = [
 "proc-macro2",
 "quote",
 "syn",
]

[[package]]
name = "semver"
version = "1.0.14"
source = "registry+https://github.com/rust-lang/crates.io-index"
checksum = "e25dfac463d778e353db5be2449d1cce89bd6fd23c9f1ea21310ce6e5a1b29c4"
dependencies = [
 "serde",
]

[[package]]
name = "serde"
version = "1.0.179"
source = "registry+https://github.com/rust-lang/crates.io-index"
checksum = "0a5bf42b8d227d4abf38a1ddb08602e229108a517cd4e5bb28f9c7eaafdce5c0"
dependencies = [
 "serde_derive",
]

[[package]]
name = "serde_derive"
version = "1.0.179"
source = "registry+https://github.com/rust-lang/crates.io-index"
checksum = "741e124f5485c7e60c03b043f79f320bff3527f4bbf12cf3831750dc46a0ec2c"
dependencies = [
 "proc-macro2",
 "quote",
 "syn",
]

[[package]]
name = "serde_json"
version = "1.0.89"
source = "registry+https://github.com/rust-lang/crates.io-index"
checksum = "020ff22c755c2ed3f8cf162dbb41a7268d934702f3ed3631656ea597e08fc3db"
dependencies = [
 "itoa",
 "ryu",
 "serde",
]

[[package]]
name = "siphasher"
version = "0.3.10"
source = "registry+https://github.com/rust-lang/crates.io-index"
checksum = "7bd3e3206899af3f8b12af284fafc038cc1dc2b41d1b89dd17297221c5d225de"

[[package]]
name = "smawk"
version = "0.3.2"
source = "registry+https://github.com/rust-lang/crates.io-index"
checksum = "b7c388c1b5e93756d0c740965c41e8822f866621d41acbdf6336a6a168f8840c"

[[package]]
name = "static_assertions"
version = "1.1.0"
source = "registry+https://github.com/rust-lang/crates.io-index"
checksum = "a2eb9349b6444b326872e140eb1cf5e7c522154d69e7a0ffb0fb81c06b37543f"

[[package]]
name = "syn"
version = "2.0.26"
source = "registry+https://github.com/rust-lang/crates.io-index"
checksum = "45c3457aacde3c65315de5031ec191ce46604304d2446e803d71ade03308d970"
dependencies = [
 "proc-macro2",
 "quote",
 "unicode-ident",
]

[[package]]
name = "tempfile"
version = "3.8.0"
source = "registry+https://github.com/rust-lang/crates.io-index"
checksum = "cb94d2f3cc536af71caac6b6fcebf65860b347e7ce0cc9ebe8f70d3e521054ef"
dependencies = [
 "cfg-if",
 "fastrand",
 "redox_syscall",
 "rustix",
 "windows-sys",
]

[[package]]
name = "textwrap"
version = "0.16.0"
source = "registry+https://github.com/rust-lang/crates.io-index"
checksum = "222a222a5bfe1bba4a77b45ec488a741b3cb8872e5e499451fd7d0129c9c7c3d"
dependencies = [
 "smawk",
 "unicode-linebreak",
 "unicode-width",
]

[[package]]
name = "thiserror"
version = "1.0.40"
source = "registry+https://github.com/rust-lang/crates.io-index"
checksum = "978c9a314bd8dc99be594bc3c175faaa9794be04a5a5e153caba6915336cebac"
dependencies = [
 "thiserror-impl",
]

[[package]]
name = "thiserror-impl"
version = "1.0.40"
source = "registry+https://github.com/rust-lang/crates.io-index"
checksum = "f9456a42c5b0d803c8cd86e73dd7cc9edd429499f37a3550d286d5e86720569f"
dependencies = [
 "proc-macro2",
 "quote",
 "syn",
]

[[package]]
name = "time"
version = "0.1.45"
source = "registry+https://github.com/rust-lang/crates.io-index"
checksum = "1b797afad3f312d1c66a56d11d0316f916356d11bd158fbc6ca6389ff6bf805a"
dependencies = [
 "libc",
 "wasi 0.10.0+wasi-snapshot-preview1",
 "winapi",
]

[[package]]
name = "tinyvec"
version = "1.6.0"
source = "registry+https://github.com/rust-lang/crates.io-index"
checksum = "87cc5ceb3875bb20c2890005a4e226a4651264a5c75edb2421b52861a0a0cb50"
dependencies = [
 "tinyvec_macros",
]

[[package]]
name = "tinyvec_macros"
version = "0.1.0"
source = "registry+https://github.com/rust-lang/crates.io-index"
checksum = "cda74da7e1a664f795bb1f8a87ec406fb89a02522cf6e50620d016add6dbbf5c"

[[package]]
name = "toml"
version = "0.5.10"
source = "registry+https://github.com/rust-lang/crates.io-index"
checksum = "1333c76748e868a4d9d1017b5ab53171dfd095f70c712fdb4653a406547f598f"
dependencies = [
 "serde",
]

[[package]]
name = "unicase"
version = "2.6.0"
source = "registry+https://github.com/rust-lang/crates.io-index"
checksum = "50f37be617794602aabbeee0be4f259dc1778fabe05e2d67ee8f79326d5cb4f6"
dependencies = [
 "version_check",
]

[[package]]
name = "unicode-bidi"
version = "0.3.8"
source = "registry+https://github.com/rust-lang/crates.io-index"
checksum = "099b7128301d285f79ddd55b9a83d5e6b9e97c92e0ea0daebee7263e932de992"

[[package]]
name = "unicode-ident"
version = "1.0.9"
source = "registry+https://github.com/rust-lang/crates.io-index"
checksum = "b15811caf2415fb889178633e7724bad2509101cde276048e013b9def5e51fa0"

[[package]]
name = "unicode-linebreak"
version = "0.1.5"
source = "registry+https://github.com/rust-lang/crates.io-index"
checksum = "3b09c83c3c29d37506a3e260c08c03743a6bb66a9cd432c6934ab501a190571f"

[[package]]
name = "unicode-normalization"
version = "0.1.22"
source = "registry+https://github.com/rust-lang/crates.io-index"
checksum = "5c5713f0fc4b5db668a2ac63cdb7bb4469d8c9fed047b1d0292cc7b0ce2ba921"
dependencies = [
 "tinyvec",
]

[[package]]
name = "unicode-width"
version = "0.1.11"
source = "registry+https://github.com/rust-lang/crates.io-index"
checksum = "e51733f11c9c4f72aa0c160008246859e340b00807569a0da0e7a1079b27ba85"

[[package]]
name = "uniffi"
version = "0.27.0"
source = "registry+https://github.com/rust-lang/crates.io-index"
checksum = "e37a4fc8954608e2d53e6ea0093ac16c3ce540f9a0cd27ab658caa0282537c54"
dependencies = [
 "anyhow",
 "uniffi_bindgen",
 "uniffi_build",
 "uniffi_core",
 "uniffi_macros",
]

[[package]]
name = "uniffi-bindgen"
version = "0.1.0"
dependencies = [
 "anyhow",
 "camino",
 "uniffi",
 "uniffi_bindgen",
]

[[package]]
name = "uniffi_bindgen"
version = "0.27.0"
source = "registry+https://github.com/rust-lang/crates.io-index"
checksum = "868c9efaec99e71c60bb22cbd8c89a62e68506a828898c90a6106bde0f298964"
dependencies = [
 "anyhow",
 "askama",
 "camino",
 "cargo_metadata",
 "fs-err",
 "glob",
 "goblin",
 "heck",
 "once_cell",
 "paste",
 "serde",
 "textwrap",
 "toml",
 "uniffi_meta",
 "uniffi_testing",
 "uniffi_udl",
]

[[package]]
name = "uniffi_build"
version = "0.27.0"
source = "registry+https://github.com/rust-lang/crates.io-index"
checksum = "b6bb32968ec02e5093df86e4fa8df7759a4cf64d2bde86238b0407c8ec97d80f"
dependencies = [
 "anyhow",
 "camino",
 "uniffi_bindgen",
]

[[package]]
name = "uniffi_checksum_derive"
version = "0.27.0"
source = "registry+https://github.com/rust-lang/crates.io-index"
checksum = "1f7f91c2de378a5993a6d0367d9c6e178bbc98309919ee42fccc0142a5adbb25"
dependencies = [
 "quote",
 "syn",
]

[[package]]
name = "uniffi_core"
version = "0.27.0"
source = "registry+https://github.com/rust-lang/crates.io-index"
checksum = "574b9665ccbf2eaf7e58ca93587d3ba0ef7ead824c4d9b825b54170d1edcd9a2"
dependencies = [
 "anyhow",
 "bytes",
 "camino",
 "log",
 "once_cell",
 "oneshot-uniffi",
 "paste",
 "static_assertions",
]

[[package]]
name = "uniffi_macros"
version = "0.27.0"
source = "registry+https://github.com/rust-lang/crates.io-index"
checksum = "18c0cd00841fbcfaac392c1121fc59231c35a8257b68d67dba21322d10ef97d3"
dependencies = [
 "bincode",
 "camino",
 "fs-err",
 "once_cell",
 "proc-macro2",
 "quote",
 "serde",
 "syn",
 "toml",
 "uniffi_meta",
]

[[package]]
name = "uniffi_meta"
version = "0.27.0"
source = "registry+https://github.com/rust-lang/crates.io-index"
checksum = "70be6fa1fd9b2d3a1138f068da3d1c40394c33c9c880f8b477bd3a2043283893"
dependencies = [
 "anyhow",
 "bytes",
 "siphasher",
 "uniffi_checksum_derive",
]

[[package]]
name = "uniffi_testing"
version = "0.27.0"
source = "registry+https://github.com/rust-lang/crates.io-index"
checksum = "b28ac70a40b629dec58c8519771637abbe2a1bc09fb0a3019568632917ea9182"
dependencies = [
 "anyhow",
 "camino",
 "cargo_metadata",
 "fs-err",
 "once_cell",
]

[[package]]
name = "uniffi_udl"
version = "0.27.0"
source = "registry+https://github.com/rust-lang/crates.io-index"
checksum = "4823fb2c22e735d437eb4e497f276ea415364da9a3823adcfb8366be7dbd714d"
dependencies = [
 "anyhow",
 "textwrap",
 "uniffi_meta",
 "uniffi_testing",
 "weedle2",
]

[[package]]
name = "url"
version = "2.3.1"
source = "registry+https://github.com/rust-lang/crates.io-index"
checksum = "0d68c799ae75762b8c3fe375feb6600ef5602c883c5d21eb51c09f22b83c4643"
dependencies = [
 "form_urlencoded",
 "idna",
 "percent-encoding",
]

[[package]]
name = "uuid"
version = "1.4.1"
source = "registry+https://github.com/rust-lang/crates.io-index"
checksum = "79daa5ed5740825c40b389c5e50312b9c86df53fccd33f281df655642b43869d"
dependencies = [
 "getrandom",
]

[[package]]
name = "version_check"
version = "0.9.4"
source = "registry+https://github.com/rust-lang/crates.io-index"
checksum = "49874b5167b65d7193b8aba1567f5c7d93d001cafc34600cee003eda787e483f"

[[package]]
name = "wasi"
version = "0.10.0+wasi-snapshot-preview1"
source = "registry+https://github.com/rust-lang/crates.io-index"
checksum = "1a143597ca7c7793eff794def352d41792a93c481eb1042423ff7ff72ba2c31f"

[[package]]
name = "wasi"
version = "0.11.0+wasi-snapshot-preview1"
source = "registry+https://github.com/rust-lang/crates.io-index"
checksum = "9c8d87e72b64a3b4db28d11ce29237c246188f4f51057d65a7eab63b7987e423"

[[package]]
name = "weedle2"
version = "5.0.0"
source = "registry+https://github.com/rust-lang/crates.io-index"
checksum = "998d2c24ec099a87daf9467808859f9d82b61f1d9c9701251aea037f514eae0e"
dependencies = [
 "nom",
]

[[package]]
name = "whatsys"
version = "0.3.1"
source = "registry+https://github.com/rust-lang/crates.io-index"
checksum = "bb632c0076024630111a08ca9fcbd34736c80d10b9ae517077487b0c82f46a36"
dependencies = [
 "cc",
 "cfg-if",
 "libc",
]

[[package]]
name = "winapi"
version = "0.3.9"
source = "registry+https://github.com/rust-lang/crates.io-index"
checksum = "5c839a674fcd7a98952e593242ea400abe93992746761e38641405d28b00f419"
dependencies = [
 "winapi-i686-pc-windows-gnu",
 "winapi-x86_64-pc-windows-gnu",
]

[[package]]
name = "winapi-i686-pc-windows-gnu"
version = "0.4.0"
source = "registry+https://github.com/rust-lang/crates.io-index"
checksum = "ac3b87c63620426dd9b991e5ce0329eff545bccbbb34f3be09ff6fb6ab51b7b6"

[[package]]
name = "winapi-x86_64-pc-windows-gnu"
version = "0.4.0"
source = "registry+https://github.com/rust-lang/crates.io-index"
checksum = "712e227841d057c1ee1cd2fb22fa7e5a5461ae8e48fa2ca79ec42cfc1931183f"

[[package]]
name = "windows-sys"
version = "0.48.0"
source = "registry+https://github.com/rust-lang/crates.io-index"
checksum = "677d2418bec65e3338edb076e806bc1ec15693c5d0104683f2efe857f61056a9"
dependencies = [
 "windows-targets",
]

[[package]]
name = "windows-targets"
version = "0.48.5"
source = "registry+https://github.com/rust-lang/crates.io-index"
checksum = "9a2fa6e2155d7247be68c096456083145c183cbbbc2764150dda45a87197940c"
dependencies = [
 "windows_aarch64_gnullvm",
 "windows_aarch64_msvc",
 "windows_i686_gnu",
 "windows_i686_msvc",
 "windows_x86_64_gnu",
 "windows_x86_64_gnullvm",
 "windows_x86_64_msvc",
]

[[package]]
name = "windows_aarch64_gnullvm"
version = "0.48.5"
source = "registry+https://github.com/rust-lang/crates.io-index"
checksum = "2b38e32f0abccf9987a4e3079dfb67dcd799fb61361e53e2882c3cbaf0d905d8"

[[package]]
name = "windows_aarch64_msvc"
version = "0.48.5"
source = "registry+https://github.com/rust-lang/crates.io-index"
checksum = "dc35310971f3b2dbbf3f0690a219f40e2d9afcf64f9ab7cc1be722937c26b4bc"

[[package]]
name = "windows_i686_gnu"
version = "0.48.5"
source = "registry+https://github.com/rust-lang/crates.io-index"
checksum = "a75915e7def60c94dcef72200b9a8e58e5091744960da64ec734a6c6e9b3743e"

[[package]]
name = "windows_i686_msvc"
version = "0.48.5"
source = "registry+https://github.com/rust-lang/crates.io-index"
checksum = "8f55c233f70c4b27f66c523580f78f1004e8b5a8b659e05a4eb49d4166cca406"

[[package]]
name = "windows_x86_64_gnu"
version = "0.48.5"
source = "registry+https://github.com/rust-lang/crates.io-index"
checksum = "53d40abd2583d23e4718fddf1ebec84dbff8381c07cae67ff7768bbf19c6718e"

[[package]]
name = "windows_x86_64_gnullvm"
version = "0.48.5"
source = "registry+https://github.com/rust-lang/crates.io-index"
checksum = "0b7b52767868a23d5bab768e390dc5f5c55825b6d30b86c844ff2dc7414044cc"

[[package]]
name = "windows_x86_64_msvc"
version = "0.48.5"
source = "registry+https://github.com/rust-lang/crates.io-index"
checksum = "ed94fce61571a4006852b7389a063ab983c02eb1bb37b47f8272ce92d06d9538"

[[package]]
name = "xshell"
version = "0.2.2"
source = "registry+https://github.com/rust-lang/crates.io-index"
checksum = "6d47097dc5c85234b1e41851b3422dd6d19b3befdd35b4ae5ce386724aeca981"
dependencies = [
 "xshell-macros",
]

[[package]]
name = "xshell-macros"
version = "0.2.2"
source = "registry+https://github.com/rust-lang/crates.io-index"
checksum = "88301b56c26dd9bf5c43d858538f82d6f3f7764767defbc5d34e59459901c41a"

[[package]]
name = "xshell-venv"
version = "1.2.0"
source = "registry+https://github.com/rust-lang/crates.io-index"
checksum = "64b35c51b31637878412ae8c4107f260f3fe0a40b6cc6bddf47d868403d77d4c"
dependencies = [
 "fd-lock",
 "xshell",
]

[[package]]
name = "zeitstempel"
version = "0.1.1"
source = "registry+https://github.com/rust-lang/crates.io-index"
checksum = "eeea3eb6a30ed24e374f59368d3917c5180a845fdd4ed6f1b2278811a9e826f8"
dependencies = [
 "cfg-if",
 "libc",
 "once_cell",
]<|MERGE_RESOLUTION|>--- conflicted
+++ resolved
@@ -318,11 +318,7 @@
 
 [[package]]
 name = "glean"
-<<<<<<< HEAD
-version = "60.0.0"
-=======
 version = "60.1.0"
->>>>>>> 30484320
 dependencies = [
  "crossbeam-channel",
  "env_logger",
@@ -363,11 +359,7 @@
 
 [[package]]
 name = "glean-core"
-<<<<<<< HEAD
-version = "60.0.0"
-=======
 version = "60.1.0"
->>>>>>> 30484320
 dependencies = [
  "android_logger",
  "bincode",
