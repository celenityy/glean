/* This Source Code Form is subject to the terms of the Mozilla Public
 * License, v. 2.0. If a copy of the MPL was not distributed with this
 * file, You can obtain one at http://mozilla.org/MPL/2.0/. */

import org.apache.tools.ant.taskdefs.condition.Os
import org.gradle.api.GradleException
import org.gradle.api.Plugin
import org.gradle.api.Project
import org.gradle.api.Task
import org.gradle.api.artifacts.transform.ArtifactTransform
import org.gradle.api.internal.artifacts.ArtifactAttributes
import org.gradle.api.tasks.Exec
import org.gradle.api.tasks.TaskProvider

// The suppression "GrPackage" is needed below since Android Studio wants this file to have
// a package name, but adding one causes the build to fail with:
//    "'.../GleanGradlePlugin.groovy' should not contain a package statement"
// due to how this file is included directly in the local build.

/*
 * A helper class to extract metrics.yaml files from AAR files.
 */
@SuppressWarnings("GrPackage")
class GleanMetricsYamlTransform extends ArtifactTransform {
    List<File> transform(File file) {
        def f = new File(file, "metrics.yaml")
        if (f.exists()) {
            return [f]
        }
        return []
    }
}

@SuppressWarnings("GrPackage")
class GleanPlugin implements Plugin<Project> {
    // The version of glean_parser to install from PyPI.
    private String GLEAN_PARSER_VERSION = "1.19.0"
    // The version of Miniconda is explicitly specified.
    // Miniconda3-4.5.12 is known to not work on Windows.
    private String MINICONDA_VERSION = "4.5.11"

    private String TASK_NAME_PREFIX = "gleanGenerateMetrics"

    /* This script runs a given Python module as a "main" module, like
     * `python -m module`. However, it first checks that the installed
     * package is at the desired version, and if not, upgrades it using `pip`.
     */
    String runPythonScript = """
import importlib
import subprocess
import sys
module_name = sys.argv[1]
expected_version = sys.argv[2]
try:
    module = importlib.import_module(module_name)
except ImportError:
    found_version = None
else:
    found_version = getattr(module, '__version__')
if found_version != expected_version:
    subprocess.check_call([
        sys.executable,
        '-m',
        'pip',
        'install',
        '--upgrade',
        f'{module_name}=={expected_version}'
    ])
subprocess.check_call([
    sys.executable,
    '-m',
    module_name
] + sys.argv[3:])
"""

    static File getPythonCommand(File condaDir) {
        // Note that the command line is OS dependant: on linux/mac is Miniconda3/bin/python.
        if (Os.isFamily(Os.FAMILY_WINDOWS)) {
            return new File(condaDir, "python")
        }

        return new File(condaDir, "bin/python")
    }

    /*
     * Get the list of metrics.yaml and pings.yaml files we should use.
     */
    def getYamlFiles(Project project) {
        if (project.ext.has("gleanYamlFiles")) {
            return project.ext.gleanYamlFiles
        } else {
            return [
                "${project.projectDir}/metrics.yaml",
                "${project.projectDir}/pings.yaml"
            ]
        }
    }

    /*
     * Adds tasks that generates the Glean metrics API for a project.
     */
    def setupTasks(Project project, File condaDir) {
        return { variant ->
            def sourceOutputDir = "${project.buildDir}/generated/source/glean/${variant.dirName}/kotlin"
            // Get the name of the package as if it were to be used in the R or BuildConfig
            // files. This is required since applications can define different application ids
            // depending on the variant type: the generated API definitions don't need to be
            // different due to that.
            TaskProvider buildConfigProvider = variant.getGenerateBuildConfigProvider()
            def originalPackageName = buildConfigProvider.get().getBuildConfigPackageName()

            def fullNamespace = "${originalPackageName}.GleanMetrics"
            def generateKotlinAPI = project.task("${TASK_NAME_PREFIX}SourceFor${variant.name.capitalize()}", type: Exec) {
                description = "Generate the Kotlin code for the Metrics API"

                if (project.ext.has("allowMetricsFromAAR")) {
                    // This is sufficiently lazy to be valid at configuration time.  See the model at
                    // https://github.com/google/protobuf-gradle-plugin/blob/6d99a421c8d15710045e4e8d31a3af6cb0cc3b70/src/main/groovy/com/google/protobuf/gradle/ProtobufPlugin.groovy#L270-L277
                    inputs.files variant.compileConfiguration.incoming.artifactView {
                        attributes {
                            it.attribute(ArtifactAttributes.ARTIFACT_FORMAT, 'glean-metrics-yaml')
                        }
                    }.files
                }

                // Add local registry files as input to this task. They will be turned
                // into `arg`s later.
                for (String item : getYamlFiles(project)) {
                    if (project.file(item).exists()) {
                        inputs.file item
                    }
                }

                outputs.dir sourceOutputDir

                workingDir project.rootDir
                commandLine getPythonCommand(condaDir)

                def gleanNamespace = "mozilla.components.service.glean"
                if (project.ext.has("gleanNamespace")) {
                    gleanNamespace = project.ext.get("gleanNamespace")
                }

                args "-c"
                args runPythonScript
                args "glean_parser"
                args GLEAN_PARSER_VERSION
                args "translate"
                args "-f"
                args "kotlin"
                args "-o"
                args "$sourceOutputDir"
                args "-s"
                args "namespace=$fullNamespace"
                args "-s"
                args "glean_namespace=$gleanNamespace"

                // If we're building the Glean library itself (rather than an
                // application using Glean) pass the --allow-reserved flag so we can
                // use metrics in the "glean..." category
                if (project.ext.has("allowGleanInternal")) {
                    args "--allow-reserved"
                }

                doFirst {
                    // Add the potential 'metrics.yaml' files at evaluation-time, rather than
                    // configuration-time. Otherwise the Gradle build will fail.
                    inputs.files.forEach { file ->
                        project.logger.lifecycle("Glean SDK - generating API from ${file.path}")
                        args file.path
                    }
                }

                // Only show the output if something went wrong.
                ignoreExitValue = true
                standardOutput = new ByteArrayOutputStream()
                errorOutput = standardOutput
                doLast {
                    if (execResult.exitValue != 0) {
                        throw new GradleException("Process '${commandLine}' finished with non-zero exit value ${execResult.exitValue}:\n\n${standardOutput.toString()}")
                    }
                }
            }

            def generateGleanMetricsDocs = project.task("${TASK_NAME_PREFIX}DocsFor${variant.name.capitalize()}", type: Exec) {
                description = "Generate the Markdown docs for the collected metrics"

                def gleanDocsDirectory = "${project.projectDir}/docs"
                if (project.ext.has("gleanDocsDirectory")) {
                    gleanDocsDirectory = project.ext.get("gleanDocsDirectory")
                }

                if (project.ext.has("allowMetricsFromAAR")) {
                    // This is sufficiently lazy to be valid at configuration time.  See the model at
                    // https://github.com/google/protobuf-gradle-plugin/blob/6d99a421c8d15710045e4e8d31a3af6cb0cc3b70/src/main/groovy/com/google/protobuf/gradle/ProtobufPlugin.groovy#L270-L277
                    inputs.files variant.compileConfiguration.incoming.artifactView {
                        attributes {
                            it.attribute(ArtifactAttributes.ARTIFACT_FORMAT, 'glean-metrics-yaml')
                        }
                    }.files
                }

                // Add local registry files as input to this task. They will be turned
                // into `arg`s later.
                for (String item : getYamlFiles(project)) {
                    if (project.file(item).exists()) {
                        inputs.file item
                    }
                }

                outputs.dir gleanDocsDirectory
                workingDir project.rootDir
                commandLine getPythonCommand(condaDir)

                args "-c"
                args runPythonScript
                args "glean_parser"
                args GLEAN_PARSER_VERSION
                args "translate"
                args "-f"
                args "markdown"
                args "-o"
                args gleanDocsDirectory

                // If we're building the Glean library itself (rather than an
                // application using Glean) pass the --allow-reserved flag so we can
                // use metrics in the "glean..." category
                if (project.ext.has("allowGleanInternal")) {
                    args "--allow-reserved"
                }

                doFirst {
                    // Add the potential 'metrics.yaml' files at evaluation-time, rather than
                    // configuration-time. Otherwise the Gradle build will fail.
                    inputs.files.forEach{ file ->
                        project.logger.lifecycle("Glean SDK - generating docs for ${file.path} in $gleanDocsDirectory")
                        args file.path
                    }
                }

                // Only show the output if something went wrong.
                ignoreExitValue = true
                standardOutput = new ByteArrayOutputStream()
                errorOutput = standardOutput
                doLast {
                    if (execResult.exitValue != 0) {
                        throw new GradleException("Process '${commandLine}' finished with non-zero exit value ${execResult.exitValue}:\n\n${standardOutput.toString()}")
                    }
                }
            }

            // Only attach the generation task if the metrics file is available or we're requested
            // to fetch them from AAR files. We don't need to fail hard otherwise, as some 3rd party
            // project might just want metrics included in Glean and nothing more.
            def yamlFileExists = false
            for (String item : getYamlFiles(project)) {
                if (project.file(item).exists()) {
                    yamlFileExists = true
                    break
                }
            }

            if (yamlFileExists
                || project.ext.has("allowMetricsFromAAR")) {
                // Generate the metrics docs, if requested
                if (project.ext.has("gleanGenerateMarkdownDocs")) {
                    generateKotlinAPI.dependsOn(generateGleanMetricsDocs)
                }

                // This is an Android-Gradle plugin 3+-ism.  Culted from reading the source,
                // searching for "registerJavaGeneratingTask", and finding
                // https://github.com/GoogleCloudPlatform/endpoints-framework-gradle-plugin/commit/2f2b91476fb1c6647791e2c6fe531a47615a1e85.
                // The added directory doesn't appear in the paths listed by the
                // `sourceSets` task, for reasons unknown.
                variant.registerJavaGeneratingTask(generateKotlinAPI, new File(sourceOutputDir))
            }
        }
    }

    File setupPythonEnvironmentTasks(Project project) {
        // This sets up tasks to install a Miniconda3 environment. It installs
        // into the gradle user home directory so that it will be shared between
        // all libraries that use Glean. This is important because it is
        // approximately 300MB in installed size.
        File condaBootstrapDir = new File(
            project.getGradle().gradleUserHomeDir,
            "glean/bootstrap-${MINICONDA_VERSION}"
        )
        File condaDir = new File(
            condaBootstrapDir,
            "Miniconda3"
        )

        // Even though we are installing the Miniconda environment to the gradle user
        // home directory, the gradle-python-envs plugin is hardcoded to download the
        // installer to the project's build directory. Doing so will fail if the
        // project's build directory doesn't already exist. This task ensures that
        // the project's build directory exists before downloading and installing the
        // Miniconda environment.
        // See https://github.com/JetBrains/gradle-python-envs/issues/26
        // The fix in the above is not actually sufficient -- we need to add createBuildDir
        // as a dependency of Bootstrap_CONDA (where conda is installed), as the preBuild
        // task alone isn't early enough.
        Task createBuildDir = project.task("createBuildDir") {
            description = "Make sure the build dir exists before creating the Python Environments"
            onlyIf {
                !project.file(project.buildDir).exists()
            }
            doLast {
                project.logger.lifecycle("Creating build directory:" + project.buildDir.getPath())
                project.buildDir.mkdir()
            }
        }

        // Configure the Python environments
        project.envs {
            bootstrapDirectory = condaBootstrapDir
            pipInstallOptions = "--trusted-host pypi.python.org --no-cache-dir"

            // Setup a miniconda environment. conda is used because it works
            // non-interactively on Windows, unlike the standard Python installers
            conda "Miniconda3", "Miniconda3-${MINICONDA_VERSION}", "64", ["glean_parser==${GLEAN_PARSER_VERSION}"]
        }

        project.tasks.whenTaskAdded { task ->
            if (task.name.startsWith('Bootstrap_CONDA')) {
                task.dependsOn(createBuildDir)
            }
        }
        project.preBuild.dependsOn(createBuildDir)
        project.preBuild.finalizedBy("build_envs")

        return condaDir
    }

    void setupExtractMetricsFromAARTasks(Project project) {
        // Support for extracting metrics.yaml from artifact files.

        // This is how to extract `metrics.yaml` and `pings.yaml` from AAR files: an "artifact transform"
        // identifies the files in an "exploded AAR" directory.  See
        // https://docs.gradle.org/current/userguide/dependency_management_attribute_based_matching.html#sec:abm_artifact_transforms.
        // This is exactly how elements of AAR files are consumed by the Android-Gradle plugin; see the
        // transforms defined in
        // https://android.googlesource.com/platform/tools/base/+/studio-master-dev/build-system/gradle-core/src/main/java/com/android/build/gradle/internal/dependency/AarTransform.java
        // and their usage at
        // https://android.googlesource.com/platform/tools/base/+/studio-master-dev/build-system/gradle-core/src/main/java/com/android/build/gradle/internal/VariantManager.java#592.
        //
        // Note that this mechanism only applies to `module` dependencies (i.e., AAR files downloaded from
        // Maven) and not to `project` dependencies in the same root project or substituted as part of a
        // Gradle composite build.
        if (project.ext.has("allowMetricsFromAAR")) {
            project.dependencies {
                registerTransform { reg ->
                    // The type here should be
                    // `com.android.build.gradle.internal.publishing.AndroidArtifacts.ArtifactType.EXPLODED_AAR.getType())`,
                    // but there's no good way to access the including script's classpath from `apply from:`
                    // scripts. See https://stackoverflow.com/a/37060550. The 'android-exploded-aar' string is
                    // very unlikely to change, so it's just hard-coded.
                    reg.getFrom().attribute(
                            ArtifactAttributes.ARTIFACT_FORMAT,
                            'android-exploded-aar')
                    reg.getTo().attribute(
                            ArtifactAttributes.ARTIFACT_FORMAT,
                            'glean-metrics-yaml')
                    reg.artifactTransform(GleanMetricsYamlTransform.class)
                }
            }
        }
    }

    void apply(Project project) {
<<<<<<< HEAD
        project.ext.glean_version = "26.0.0"
=======
        project.ext.glean_version = "27.0.0"
>>>>>>> 9e4703ff

        File condaDir = setupPythonEnvironmentTasks(project)
        project.ext.set("gleanCondaDir", condaDir)

        setupExtractMetricsFromAARTasks(project)

        if (project.android.hasProperty('applicationVariants')) {
            project.android.applicationVariants.all(setupTasks(project, condaDir))
        } else {
            project.android.libraryVariants.all(setupTasks(project, condaDir))
        }
    }
}

// Put an instance of the plugin in ext so it can be used from the outside
// by Glean's own projects. This is not used by third-parties when using the
// plugin.
ext.glean_plugin = new GleanPlugin()<|MERGE_RESOLUTION|>--- conflicted
+++ resolved
@@ -369,11 +369,7 @@
     }
 
     void apply(Project project) {
-<<<<<<< HEAD
-        project.ext.glean_version = "26.0.0"
-=======
         project.ext.glean_version = "27.0.0"
->>>>>>> 9e4703ff
 
         File condaDir = setupPythonEnvironmentTasks(project)
         project.ext.set("gleanCondaDir", condaDir)
