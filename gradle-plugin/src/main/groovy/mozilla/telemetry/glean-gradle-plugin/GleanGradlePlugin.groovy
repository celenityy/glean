--- conflicted
+++ resolved
@@ -374,11 +374,7 @@
     }
 
     void apply(Project project) {
-<<<<<<< HEAD
-        project.ext.glean_version = "31.4.1"
-=======
         project.ext.glean_version = "31.5.0"
->>>>>>> 93e3cce1
 
         File condaDir = setupPythonEnvironmentTasks(project)
         project.ext.set("gleanCondaDir", condaDir)
