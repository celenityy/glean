--- conflicted
+++ resolved
@@ -4,11 +4,7 @@
 
 [project]
 name = "glean-sdk"
-<<<<<<< HEAD
-version = "61.2.0"
-=======
 version = "62.0.0"
->>>>>>> 4fcf401f
 requires-python = ">=3.8"
 classifiers = [
     "Intended Audience :: Developers",
