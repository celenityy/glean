[build-system]
requires = ["maturin>=1.0,<2.0"]
build-backend = "maturin"

[project]
name = "glean-sdk"
<<<<<<< HEAD
version = "60.3.0"
=======
version = "60.4.0"
>>>>>>> 09ae5472
requires-python = ">=3.8"
classifiers = [
    "Intended Audience :: Developers",
    "Natural Language :: English",
    "Programming Language :: Rust",
    "Programming Language :: Python :: Implementation :: CPython",
    "Programming Language :: Python :: 3",
]
description = "Mozilla's Glean Telemetry SDK: The Machine that Goes 'Ping!'"
readme = "README.md"
license = { file = "LICENSE" }
maintainers = [
  {name = "The Glean Team", email = "glean-team@mozilla.com"}
]

dependencies = [
  "semver>=2.13.0",
  "glean_parser~=14.3",
]

[project.urls]
homepage = "https://mozilla.github.io/glean/"
repository = "https://github.com/mozilla/glean"
changelog = "https://mozilla.github.io/glean/book/appendix/changelog/sdk.html"

[tool.maturin]
python-source = "glean-core/python"
module-name = "glean._uniffi"
bindings = "uniffi"
manifest-path = "glean-core/bundle/Cargo.toml"
include = [{ path = "tools/embedded-uniffi-bindgen/**/*", format = "sdist" }]

[tool.coverage.run]
source = ["glean"]

[tool.ruff]
extend-exclude = ["glean-core/python/glean/_uniffi/glean.py"]
line-length = 100<|MERGE_RESOLUTION|>--- conflicted
+++ resolved
@@ -4,11 +4,7 @@
 
 [project]
 name = "glean-sdk"
-<<<<<<< HEAD
-version = "60.3.0"
-=======
 version = "60.4.0"
->>>>>>> 09ae5472
 requires-python = ">=3.8"
 classifiers = [
     "Intended Audience :: Developers",
